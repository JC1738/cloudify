--- conflicted
+++ resolved
@@ -2,22 +2,15 @@
 
 import java.util.HashMap;
 
-<<<<<<< HEAD
-=======
 import org.cloudifysource.dsl.cloud.compute.ComputeTemplate;
->>>>>>> f7be7cf4
 import org.cloudifysource.dsl.internal.DSLValidationContext;
 import org.junit.After;
 import org.junit.Before;
 import org.junit.Test;
 
 /**
-<<<<<<< HEAD
- * The class <code>CloudTemplateTest</code> contains tests for the class <code>{@link CloudTemplate}</code>.
-=======
  * The class <code>CloudTemplateTest</code> contains tests for the class <code>{@link ComputeTemplate}</code>.
->>>>>>> f7be7cf4
- * 
+ *
  * @generatedBy CodePro at 5/12/12 1:01 AM
  * @author barakme
  * @version $Revision: 1.0 $
@@ -26,19 +19,15 @@
 
 	/**
 	 * Run the void validateDefaultValues() method test.
-	 * 
+	 *
 	 * @throws Exception
-	 * 
+	 *
 	 * @generatedBy CodePro at 5/12/12 1:01 AM
 	 */
 	@Test(expected = org.cloudifysource.dsl.internal.DSLValidationException.class)
 	public void testValidateDefaultValues_1()
 			throws Exception {
-<<<<<<< HEAD
-		final CloudTemplate fixture = new CloudTemplate();
-=======
 		final ComputeTemplate fixture = new ComputeTemplate();
->>>>>>> f7be7cf4
 		fixture.setRemoteExecution(RemoteExecutionModes.SSH);
 		fixture.setImageId("");
 		fixture.setOptions(new HashMap());
@@ -61,19 +50,15 @@
 
 	/**
 	 * Run the void validateDefaultValues() method test.
-	 * 
+	 *
 	 * @throws Exception
-	 * 
+	 *
 	 * @generatedBy CodePro at 5/12/12 1:01 AM
 	 */
 	@Test(expected = org.cloudifysource.dsl.internal.DSLValidationException.class)
 	public void testValidateDefaultValues_2()
 			throws Exception {
-<<<<<<< HEAD
-		final CloudTemplate fixture = new CloudTemplate();
-=======
 		final ComputeTemplate fixture = new ComputeTemplate();
->>>>>>> f7be7cf4
 		fixture.setRemoteExecution(RemoteExecutionModes.SSH);
 		fixture.setImageId("");
 		fixture.setOptions(new HashMap());
@@ -96,19 +81,15 @@
 
 	/**
 	 * Run the void validateDefaultValues() method test.
-	 * 
+	 *
 	 * @throws Exception
-	 * 
+	 *
 	 * @generatedBy CodePro at 5/12/12 1:01 AM
 	 */
 	@Test(expected = org.cloudifysource.dsl.internal.DSLValidationException.class)
 	public void testValidateDefaultValues_3()
 			throws Exception {
-<<<<<<< HEAD
-		final CloudTemplate fixture = new CloudTemplate();
-=======
 		final ComputeTemplate fixture = new ComputeTemplate();
->>>>>>> f7be7cf4
 		fixture.setRemoteExecution(RemoteExecutionModes.SSH);
 		fixture.setImageId("");
 		fixture.setOptions(new HashMap());
@@ -131,9 +112,9 @@
 
 	/**
 	 * Perform pre-test initialization.
-	 * 
+	 *
 	 * @throws Exception if the initialization fails for some reason
-	 * 
+	 *
 	 * @generatedBy CodePro at 5/12/12 1:01 AM
 	 */
 	@Before
@@ -144,9 +125,9 @@
 
 	/**
 	 * Perform post-test clean-up.
-	 * 
+	 *
 	 * @throws Exception if the clean-up fails for some reason
-	 * 
+	 *
 	 * @generatedBy CodePro at 5/12/12 1:01 AM
 	 */
 	@After
