/*******************************************************************************
 * Copyright (c) 2011 GigaSpaces Technologies Ltd. All rights reserved
 *
 * Licensed under the Apache License, Version 2.0 (the "License");
 * you may not use this file except in compliance with the License.
 * You may obtain a copy of the License at
 *
 *       http://www.apache.org/licenses/LICENSE-2.0
 *
 * Unless required by applicable law or agreed to in writing, software
 * distributed under the License is distributed on an "AS IS" BASIS,
 * WITHOUT WARRANTIES OR CONDITIONS OF ANY KIND, either express or implied.
 * See the License for the specific language governing permissions and
 * limitations under the License.
 *******************************************************************************/
package org.cloudifysource.dsl;

import groovy.lang.Closure;
import groovyx.net.http.RESTClient;

import java.io.File;
import java.net.InetAddress;
import java.net.UnknownHostException;
import java.util.List;
import java.util.concurrent.TimeUnit;

import org.cloudifysource.dsl.entry.ClosureExecutableEntry;
import org.cloudifysource.dsl.entry.ExecutableDSLEntryType;
import org.cloudifysource.dsl.entry.StringExecutableEntry;
import org.cloudifysource.dsl.internal.DSLException;
import org.cloudifysource.dsl.internal.ServiceReader;
import org.cloudifysource.dsl.scalingrules.HighThresholdDetails;
import org.cloudifysource.dsl.scalingrules.LowThresholdDetails;
import org.cloudifysource.dsl.scalingrules.ScalingRuleDetails;
import org.cloudifysource.dsl.statistics.PerInstanceStatisticsDetails;
import org.cloudifysource.dsl.statistics.ServiceStatisticsDetails;
import org.junit.Assert;
import org.junit.Test;

/**
 *
 *
 */
public class ServiceParsingTest {

	private static final String TEST_PARSING_RESOURCE_PATH = "testResources/testparsing/";
	private static final String TEST_PARSING_RESOURCE_PATH2 = "src/test/resources/ExternalDSLFiles/";
	private static final String TEST_PARSING_RESOURCE_PATH3 = "src/test/resources/groovyFileValidation/";
	private static final String TEST_PARSING_AMP_MERGE_RESOURCE_PATH3 = "src/test/resources/inheritance/";

	/**
	 *
	 * @throws DSLException .
	 * @throws UnknownHostException .
	 */
	@Test
	public void testFeaturesParsing() throws DSLException, UnknownHostException {
		final File testParsingBaseDslFile = new File(TEST_PARSING_RESOURCE_PATH
				+ "test_features-service.groovy");
		final File testParsingBaseWorkDir = new File(TEST_PARSING_RESOURCE_PATH);
		final Service service = ServiceReader.getServiceFromFile(
				testParsingBaseDslFile, testParsingBaseWorkDir).getService();
		Assert.assertEquals("test features", service.getName());
		Assert.assertEquals("http://"
				+ InetAddress.getLocalHost().getHostName() + ":8080",
				service.getUrl());
		final ServiceLifecycle lifecycle = service.getLifecycle();

		Assert.assertNotNull(lifecycle.getStart());
		Assert.assertNotNull(lifecycle.getPostStart());
		Assert.assertNotNull(lifecycle.getPreStop());
	}

	/**
	 *
	 * @throws DSLException .
	 */
	@Test
	public void testDuplicateLifecycleEventParsing() throws DSLException {
		final File testParsingBaseDslFile = new File(
				TEST_PARSING_RESOURCE_PATH
				+ "test_parsing_on_duplicate_property_in_inner_class-service.groovy");
		final File testParsingBaseWorkDir = new File(TEST_PARSING_RESOURCE_PATH);
		try {
			ServiceReader.getServiceFromFile(testParsingBaseDslFile,
					testParsingBaseWorkDir).getService();
		} catch (final IllegalArgumentException e) {
			System.out.println("Test passed. found duplication: "
					+ e.getMessage());
		}
	}

	/**
	 *
	 * @throws DSLException .
	 */
	@Test
	public void testDuplicateServicePropertyParsing() throws DSLException {
		final File testParsingBaseDslFile = new File(
				TEST_PARSING_RESOURCE_PATH
				+ "test_parsing_on_duplicate_property_in_service_class-service.groovy");
		final File testParsingBaseWorkDir = new File(TEST_PARSING_RESOURCE_PATH);
		try {
			ServiceReader.getServiceFromFile(testParsingBaseDslFile,
					testParsingBaseWorkDir).getService();
		} catch (final IllegalArgumentException e) {
			System.out.println("Test passed. found duplication: "
					+ e.getMessage());
		}
	}

	/**
	 *
	 * @throws DSLException .
	 */
	@Test
	public void testBasicParsing() throws DSLException {
		final File testParsingBaseDslFile = new File(TEST_PARSING_RESOURCE_PATH
				+ "test_parsing_base-service.groovy");
		final File testParsingBaseWorkDir = new File(TEST_PARSING_RESOURCE_PATH);
		final Service service = ServiceReader.getServiceFromFile(
				testParsingBaseDslFile, testParsingBaseWorkDir).getService();
		Assert.assertEquals("test parsing base", service.getName());
		final ServiceLifecycle lifecycle = service.getLifecycle();
		Assert.assertEquals(ExecutableDSLEntryType.STRING, lifecycle.getInit()
				.getEntryType());
		Assert.assertEquals("test_parsing_base_install.groovy",
				((StringExecutableEntry) lifecycle.getInit()).getCommand());
		Assert.assertNotNull(lifecycle.getStart());
		Assert.assertNotNull(lifecycle.getPostStart());
		Assert.assertNotNull(lifecycle.getPreStop());
	}

	/**
	 *
	 * @throws DSLException .
	 */
	@Test
	public void testBasicExtendParsing() throws DSLException {

		final File testParsingBaseDslFile = new File(TEST_PARSING_RESOURCE_PATH
				+ "test_parsing_base-service.groovy");
		final File testParsingBaseWorkDir = new File(TEST_PARSING_RESOURCE_PATH);
		final Service baseService = ServiceReader.getServiceFromFile(
				testParsingBaseDslFile, testParsingBaseWorkDir).getService();
		Assert.assertFalse(baseService.getName().equals("test parsing extend"));
		final ServiceLifecycle baseLifecycle = baseService.getLifecycle();
		Assert.assertFalse(baseLifecycle.getInit().equals(
				"test_parsing_extend_install.groovy"));
		Assert.assertNull(baseLifecycle.getStop());

		final File testParsingExtendDslFile = new File(
				TEST_PARSING_RESOURCE_PATH
				+ "test_parsing_extend-service.groovy");
		final File testParsingExtendWorkDir = new File(
				TEST_PARSING_RESOURCE_PATH);
		final Service service = ServiceReader.getServiceFromFile(
				testParsingExtendDslFile, testParsingExtendWorkDir)
				.getService();
		Assert.assertEquals("test parsing extend", service.getName());
		final ServiceLifecycle lifecycle = service.getLifecycle();
		Assert.assertEquals(ExecutableDSLEntryType.STRING, lifecycle.getInit()
				.getEntryType());
		Assert.assertEquals("test_parsing_extend_install.groovy",
				((StringExecutableEntry) lifecycle.getInit()).getCommand());
		Assert.assertNotNull(lifecycle.getStart());
		Assert.assertNotNull(lifecycle.getPostStart());
		Assert.assertNotNull(lifecycle.getPreStop());
		Assert.assertNotNull(lifecycle.getStop());
		Assert.assertEquals(1, service.getExtendedServicesPaths().size());
		Assert.assertEquals(new File(TEST_PARSING_RESOURCE_PATH, "test_parsing_base-service.groovy").getAbsolutePath(),
				service
				.getExtendedServicesPaths().getFirst());
	}

	/**
	 *
	 */
	@Test
	public void testBasicExtendIllegalPropertyLocation() {
		final File testParsingExtendDslFile = new File(
				TEST_PARSING_RESOURCE_PATH
				+ "test_parsing_extend_illegal-service.groovy");
		final File testParsingExtendWorkDir = new File(
				TEST_PARSING_RESOURCE_PATH);
		try {
			ServiceReader.getServiceFromFile(testParsingExtendDslFile,
					testParsingExtendWorkDir).getService();
			Assert.fail("No exception thrown while extend resides in illegal place");
		} catch (final Exception e) {
			// ignore
		}
	}

	/**
	 *
	 */
	@Test
	public void testBasicExtendIllegalNestedPropertyLocation() {
		final File testParsingExtendDslFile = new File(
				TEST_PARSING_RESOURCE_PATH
				+ "test_parsing_extend_illegal_nested-service.groovy");
		final File testParsingExtendWorkDir = new File(
				TEST_PARSING_RESOURCE_PATH);
		try {
			ServiceReader.getServiceFromFile(testParsingExtendDslFile,
					testParsingExtendWorkDir).getService();
			Assert.fail("No exception thrown while extend resides in illegal place");
		} catch (final Exception e) {
			// ignore
		}
	}

	/**
	 *
	 * @throws DSLException .
	 */
	@Test
	public void testTwoLevelExtension() throws DSLException {
		final File testParsingBaseDslFile = new File(TEST_PARSING_RESOURCE_PATH
				+ "test_parsing_base-service.groovy");
		final File testParsingBaseWorkDir = new File(TEST_PARSING_RESOURCE_PATH);
		final Service baseService = ServiceReader.getServiceFromFile(
				testParsingBaseDslFile, testParsingBaseWorkDir).getService();
		Assert.assertFalse(baseService.getName().equals("test parsing extend"));
		final ServiceLifecycle baseLifecycle = baseService.getLifecycle();
		Assert.assertFalse(baseLifecycle.getInit().equals(
				"test_parsing_extend_install.groovy"));
		Assert.assertNull(baseLifecycle.getStop());
		Assert.assertFalse(baseLifecycle.getStart().equals("start"));

		final File testParsingExtendDslFile = new File(
				TEST_PARSING_RESOURCE_PATH
				+ "test_parsing_extend_two_level-service.groovy");
		final File testParsingExtendWorkDir = new File(
				TEST_PARSING_RESOURCE_PATH);
		final Service service = ServiceReader.getServiceFromFile(
				testParsingExtendDslFile, testParsingExtendWorkDir)
				.getService();
		Assert.assertEquals("test parsing extend two level", service.getName());
		final ServiceLifecycle lifecycle = service.getLifecycle();
		Assert.assertEquals(ExecutableDSLEntryType.STRING, lifecycle.getInit()
				.getEntryType());
		Assert.assertEquals("test_parsing_extend_install.groovy",
				((StringExecutableEntry) lifecycle.getInit()).getCommand());

		Assert.assertNotNull(lifecycle.getStart());
		Assert.assertNotNull(lifecycle.getPostStart());
		Assert.assertNotNull(lifecycle.getPreStop());
		Assert.assertNotNull(lifecycle.getStop());

		Assert.assertEquals(ExecutableDSLEntryType.STRING, lifecycle
				.getInstall().getEntryType());
		Assert.assertEquals("install",
				((StringExecutableEntry) lifecycle.getInstall()).getCommand());

		Assert.assertEquals(ExecutableDSLEntryType.STRING, lifecycle.getStart()
				.getEntryType());
		Assert.assertEquals("start",
				((StringExecutableEntry) lifecycle.getStart()).getCommand());

		Assert.assertEquals(2, service.getExtendedServicesPaths().size());
		Assert.assertEquals(new File(TEST_PARSING_RESOURCE_PATH,
				"test_parsing_extend-service.groovy").getAbsolutePath(),
				service.getExtendedServicesPaths().getFirst());
		Assert.assertEquals(new File(TEST_PARSING_RESOURCE_PATH, "test_parsing_base-service.groovy").getAbsolutePath(),
				service.getExtendedServicesPaths().getLast());
	}

	/**
	 *
	 * @throws DSLException .
	 * @throws UnknownHostException .
	 */
	@Test
	public void testAutoScalingParsing() throws DSLException,
	UnknownHostException {
		final File testParsingBaseDslFile = new File(TEST_PARSING_RESOURCE_PATH
				+ "test_parsing_autoscaling-service.groovy");
		final File testParsingBaseWorkDir = new File(TEST_PARSING_RESOURCE_PATH);
		final Service service = ServiceReader.getServiceFromFile(
				testParsingBaseDslFile, testParsingBaseWorkDir).getService();
		Assert.assertTrue(service.getMinAllowedInstances() > 1);
		Assert.assertTrue(service.getNumInstances() >= service
				.getMinAllowedInstances());
		Assert.assertTrue(service.getMaxAllowedInstances() >= service
				.getNumInstances());
		Assert.assertEquals(1, service.getScaleInCooldownInSeconds());
		Assert.assertEquals(1, service.getScaleOutCooldownInSeconds());
		Assert.assertEquals(1, service.getScaleCooldownInSeconds());
		Assert.assertNotNull(service.getSamplingPeriodInSeconds());

		Assert.assertEquals("scalingRules", service.getName());

		final List<ServiceStatisticsDetails> serviceStatistics = service
				.getServiceStatistics();
		Assert.assertEquals(1, serviceStatistics.size());
		Assert.assertNotNull(serviceStatistics.get(0));
		final String servicestatisticsName = serviceStatistics.get(0).getName();
		Assert.assertNotNull(serviceStatistics.get(0).getMetric());
		Assert.assertNotNull(serviceStatistics.get(0).getInstancesStatistics());
		Assert.assertNotNull(serviceStatistics.get(0).getTimeStatistics());
		Assert.assertNotNull(serviceStatistics.get(0)
				.getMovingTimeRangeInSeconds());

		final List<PerInstanceStatisticsDetails> perInstanceStatistics = service
				.getPerInstanceStatistics();
		Assert.assertEquals(1, perInstanceStatistics.size());
		Assert.assertNotNull(perInstanceStatistics.get(0));
		Assert.assertNotNull(perInstanceStatistics.get(0).getMetric());
		Assert.assertNotNull(perInstanceStatistics.get(0)
				.getInstancesStatistics());
		Assert.assertNotNull(perInstanceStatistics.get(0).getTimeStatistics());
		Assert.assertNotNull(perInstanceStatistics.get(0)
				.getMovingTimeRangeInSeconds());

		final List<ScalingRuleDetails> scalingRules = service.getScalingRules();
		Assert.assertNotNull(scalingRules);
		Assert.assertEquals(2, scalingRules.size());
		Assert.assertNotNull(scalingRules.get(0).getHighThreshold());
		Assert.assertNotNull(scalingRules.get(0).getLowThreshold());
		Assert.assertEquals(servicestatisticsName, scalingRules.get(0)
				.getServiceStatistics());

		final HighThresholdDetails highThreshold = scalingRules.get(0)
				.getHighThreshold();
		Assert.assertNotNull(highThreshold.getValue());
		Assert.assertNotNull(highThreshold.getInstancesIncrease());

		final LowThresholdDetails lowThreshold = scalingRules.get(0)
				.getLowThreshold();
		Assert.assertNotNull(lowThreshold.getValue());
		Assert.assertNotNull(lowThreshold.getInstancesDecrease());

		Assert.assertEquals(((ServiceStatisticsDetails) scalingRules.get(1)
				.getServiceStatistics()).getMetric(), serviceStatistics.get(0)
				.getMetric());
		Assert.assertEquals(((ServiceStatisticsDetails) scalingRules.get(1)
				.getServiceStatistics()).getInstancesStatistics()
				.createInstancesStatistics(), serviceStatistics.get(0)
				.getInstancesStatistics().createInstancesStatistics());
		Assert.assertEquals(((ServiceStatisticsDetails) scalingRules.get(1)
				.getServiceStatistics()).getTimeStatistics()
				.createTimeWindowStatistics(1, TimeUnit.MINUTES),
				serviceStatistics.get(0).getTimeStatistics()
				.createTimeWindowStatistics(1, TimeUnit.MINUTES));
		Assert.assertEquals(((ServiceStatisticsDetails) scalingRules.get(1)
				.getServiceStatistics()).getMovingTimeRangeInSeconds(),
				serviceStatistics.get(0).getMovingTimeRangeInSeconds());

		Assert.assertNotNull(scalingRules.get(1).getHighThreshold());
		Assert.assertNotNull(scalingRules.get(1).getLowThreshold());
	}

	/**
	 *
	 * @throws DSLException .
	 */
	@Test
	public void testPropertyInCustomCommand() throws DSLException {
		final File testParsingExtendDslFile = new File(
				TEST_PARSING_RESOURCE_PATH
				+ "test_property_in_custom_command-service.groovy");
		final File testParsingExtendWorkDir = new File(
				TEST_PARSING_RESOURCE_PATH);
		final Service service = ServiceReader.getServiceFromFile(
				testParsingExtendDslFile, testParsingExtendWorkDir)
				.getService();
		final Closure<?> customCommand = ((ClosureExecutableEntry) service
				.getCustomCommands().get("custom_command")).getCommand();
		final String[] params = new String[2];
		params[0] = "name";
		params[1] = "port";
		customCommand.call((Object[]) params);
		customCommand.call((Object[]) params);
	}

	/**
	 *
	 * @throws Exception .
	 */
	@Test
	public void testNoLocatorsParsing() throws Exception {
		final File testParsingBaseDslFile = new File(TEST_PARSING_RESOURCE_PATH
				+ "test_no_locators_statement-service.groovy");
		final File testParsingBaseWorkDir = new File(TEST_PARSING_RESOURCE_PATH);
		final Service service = ServiceReader.getServiceFromFile(
				testParsingBaseDslFile, testParsingBaseWorkDir).getService();

		Assert.assertNotNull("Lifecycle should not be null",
				service.getLifecycle());
		Assert.assertNotNull("Lifecycle should not be null", service
				.getLifecycle().getLocator());
		final Object result = ((ClosureExecutableEntry) service.getLifecycle()
				.getLocator()).getCommand().call();
		Assert.assertNotNull("locators result should not be null", result);
		final List<Long> list = (List<Long>) result;
		Assert.assertEquals("Expected empty list", 0, list.size());
	}

	/**
	 *
	 * @throws Exception .
	 */
	@Test
	public void testLocationAwareParsing() throws Exception {
		final File testParsingBaseDslFile = new File(TEST_PARSING_RESOURCE_PATH
				+ "test_location-aware-service.groovy");
		final File testParsingBaseWorkDir = new File(TEST_PARSING_RESOURCE_PATH);
		final Service service = ServiceReader.getServiceFromFile(
				testParsingBaseDslFile, testParsingBaseWorkDir).getService();

		Assert.assertTrue(
				"service.isLocationAware() returned false even though locationAware property is set to true",
				service.isLocationAware());

	}

	/**
	 *
	 * @throws Exception .
	 */
	@Test
	public void testExternalScalingRule() throws Exception {
		final File dir = new File(TEST_PARSING_RESOURCE_PATH2
				+ "loadScalingRule");

		final Service service = ServiceReader.getServiceFromDirectory(dir).getService();

		Assert.assertTrue(service.getScalingRules().size() > 0);

	}

	/**
	 *
	 * @throws Exception .
	 */
	@Test
	public void testExternalScalingRules() throws Exception {
		final File dir = new File(TEST_PARSING_RESOURCE_PATH2
				+ "loadScalingRules");

		final Service service = ServiceReader.getServiceFromDirectory(dir).getService();

		Assert.assertTrue(service.getScalingRules().size() > 0);

	}

	@Test
	public void testServiceWithGrab() throws Exception {
		final File serviceFile = new File(TEST_PARSING_RESOURCE_PATH3
				+ "serviceWithGrab-service.groovy");
		final File serviceDir = serviceFile.getParentFile();

		final Service service = ServiceReader.getServiceFromFile(serviceFile);

		Assert.assertNotNull(service);
		Assert.assertNotNull(service.getLifecycle());
		// check that the @grab annotation worked.
		Assert.assertEquals("Tomcat", service.getName());
	}

	@Test
	public void testServiceWithMapMerge() throws Exception {
		final File serviceFile = new File(TEST_PARSING_AMP_MERGE_RESOURCE_PATH3
				+ "/mapMerge/b/b-service.groovy");
		final Service service = ServiceReader.getServiceFromFile(serviceFile);

		Assert.assertNotNull(service);
		Assert.assertNotNull(service.getLifecycle());
		Assert.assertNotNull(service.getCustomCommands());
		Assert.assertEquals(2, service.getCustomCommands().size());
	}

	@Test
	public void testServiceWithMapOverride() throws Exception {
		final File serviceFile = new File(TEST_PARSING_AMP_MERGE_RESOURCE_PATH3
				+ "/mapOverride/b/b-service.groovy");
		final Service service = ServiceReader.getServiceFromFile(serviceFile);

		Assert.assertNotNull(service);
		Assert.assertNotNull(service.getLifecycle());
		Assert.assertNotNull(service.getCustomCommands());
		Assert.assertEquals(1, service.getCustomCommands().size());
		Assert.assertTrue(service.getCustomCommands().containsKey("cmdA"));
		Assert.assertTrue(service.getCustomCommands().get("cmdA") == null);

	}

	@Test
	public void testRestClientExists() {
		// this is just a validation that the groovy rest client project is in the
		// code - there are no direct references to it in the Cloudify project
		// but we want it to be available to service recipes by default.
		new RESTClient();

	}
<<<<<<< HEAD
=======
	
	@Test
	public void testStorageDetailsParsing() throws Exception{
		final File serviceFile = new File(TEST_PARSING_RESOURCE_PATH3
				+ "simpleStorage-service.groovy");
		final Service service = ServiceReader.getServiceFromFile(serviceFile);
		Assert.assertNotNull(service.getStorage());
		Assert.assertNotNull(service.getStorage().getTemplate());
		Assert.assertNotNull(service.getStorage().getTemplate().equals("SMALL_BLOCK"));
		

	}
>>>>>>> f7be7cf4

}<|MERGE_RESOLUTION|>--- conflicted
+++ resolved
@@ -1,17 +1,14 @@
 /*******************************************************************************
  * Copyright (c) 2011 GigaSpaces Technologies Ltd. All rights reserved
  *
- * Licensed under the Apache License, Version 2.0 (the "License");
- * you may not use this file except in compliance with the License.
- * You may obtain a copy of the License at
+ * Licensed under the Apache License, Version 2.0 (the "License"); you may not use this file except in compliance with
+ * the License. You may obtain a copy of the License at
  *
- *       http://www.apache.org/licenses/LICENSE-2.0
+ * http://www.apache.org/licenses/LICENSE-2.0
  *
- * Unless required by applicable law or agreed to in writing, software
- * distributed under the License is distributed on an "AS IS" BASIS,
- * WITHOUT WARRANTIES OR CONDITIONS OF ANY KIND, either express or implied.
- * See the License for the specific language governing permissions and
- * limitations under the License.
+ * Unless required by applicable law or agreed to in writing, software distributed under the License is distributed on
+ * an "AS IS" BASIS, WITHOUT WARRANTIES OR CONDITIONS OF ANY KIND, either express or implied. See the License for the
+ * specific language governing permissions and limitations under the License.
  *******************************************************************************/
 package org.cloudifysource.dsl;
 
@@ -79,7 +76,7 @@
 	public void testDuplicateLifecycleEventParsing() throws DSLException {
 		final File testParsingBaseDslFile = new File(
 				TEST_PARSING_RESOURCE_PATH
-				+ "test_parsing_on_duplicate_property_in_inner_class-service.groovy");
+						+ "test_parsing_on_duplicate_property_in_inner_class-service.groovy");
 		final File testParsingBaseWorkDir = new File(TEST_PARSING_RESOURCE_PATH);
 		try {
 			ServiceReader.getServiceFromFile(testParsingBaseDslFile,
@@ -98,7 +95,7 @@
 	public void testDuplicateServicePropertyParsing() throws DSLException {
 		final File testParsingBaseDslFile = new File(
 				TEST_PARSING_RESOURCE_PATH
-				+ "test_parsing_on_duplicate_property_in_service_class-service.groovy");
+						+ "test_parsing_on_duplicate_property_in_service_class-service.groovy");
 		final File testParsingBaseWorkDir = new File(TEST_PARSING_RESOURCE_PATH);
 		try {
 			ServiceReader.getServiceFromFile(testParsingBaseDslFile,
@@ -151,7 +148,7 @@
 
 		final File testParsingExtendDslFile = new File(
 				TEST_PARSING_RESOURCE_PATH
-				+ "test_parsing_extend-service.groovy");
+						+ "test_parsing_extend-service.groovy");
 		final File testParsingExtendWorkDir = new File(
 				TEST_PARSING_RESOURCE_PATH);
 		final Service service = ServiceReader.getServiceFromFile(
@@ -170,7 +167,7 @@
 		Assert.assertEquals(1, service.getExtendedServicesPaths().size());
 		Assert.assertEquals(new File(TEST_PARSING_RESOURCE_PATH, "test_parsing_base-service.groovy").getAbsolutePath(),
 				service
-				.getExtendedServicesPaths().getFirst());
+						.getExtendedServicesPaths().getFirst());
 	}
 
 	/**
@@ -180,7 +177,7 @@
 	public void testBasicExtendIllegalPropertyLocation() {
 		final File testParsingExtendDslFile = new File(
 				TEST_PARSING_RESOURCE_PATH
-				+ "test_parsing_extend_illegal-service.groovy");
+						+ "test_parsing_extend_illegal-service.groovy");
 		final File testParsingExtendWorkDir = new File(
 				TEST_PARSING_RESOURCE_PATH);
 		try {
@@ -199,7 +196,7 @@
 	public void testBasicExtendIllegalNestedPropertyLocation() {
 		final File testParsingExtendDslFile = new File(
 				TEST_PARSING_RESOURCE_PATH
-				+ "test_parsing_extend_illegal_nested-service.groovy");
+						+ "test_parsing_extend_illegal_nested-service.groovy");
 		final File testParsingExtendWorkDir = new File(
 				TEST_PARSING_RESOURCE_PATH);
 		try {
@@ -231,7 +228,7 @@
 
 		final File testParsingExtendDslFile = new File(
 				TEST_PARSING_RESOURCE_PATH
-				+ "test_parsing_extend_two_level-service.groovy");
+						+ "test_parsing_extend_two_level-service.groovy");
 		final File testParsingExtendWorkDir = new File(
 				TEST_PARSING_RESOURCE_PATH);
 		final Service service = ServiceReader.getServiceFromFile(
@@ -274,7 +271,7 @@
 	 */
 	@Test
 	public void testAutoScalingParsing() throws DSLException,
-	UnknownHostException {
+			UnknownHostException {
 		final File testParsingBaseDslFile = new File(TEST_PARSING_RESOURCE_PATH
 				+ "test_parsing_autoscaling-service.groovy");
 		final File testParsingBaseWorkDir = new File(TEST_PARSING_RESOURCE_PATH);
@@ -343,7 +340,7 @@
 				.getServiceStatistics()).getTimeStatistics()
 				.createTimeWindowStatistics(1, TimeUnit.MINUTES),
 				serviceStatistics.get(0).getTimeStatistics()
-				.createTimeWindowStatistics(1, TimeUnit.MINUTES));
+						.createTimeWindowStatistics(1, TimeUnit.MINUTES));
 		Assert.assertEquals(((ServiceStatisticsDetails) scalingRules.get(1)
 				.getServiceStatistics()).getMovingTimeRangeInSeconds(),
 				serviceStatistics.get(0).getMovingTimeRangeInSeconds());
@@ -360,7 +357,7 @@
 	public void testPropertyInCustomCommand() throws DSLException {
 		final File testParsingExtendDslFile = new File(
 				TEST_PARSING_RESOURCE_PATH
-				+ "test_property_in_custom_command-service.groovy");
+						+ "test_property_in_custom_command-service.groovy");
 		final File testParsingExtendWorkDir = new File(
 				TEST_PARSING_RESOURCE_PATH);
 		final Service service = ServiceReader.getServiceFromFile(
@@ -495,20 +492,16 @@
 		new RESTClient();
 
 	}
-<<<<<<< HEAD
-=======
-	
-	@Test
-	public void testStorageDetailsParsing() throws Exception{
+
+	@Test
+	public void testStorageDetailsParsing() throws Exception {
 		final File serviceFile = new File(TEST_PARSING_RESOURCE_PATH3
 				+ "simpleStorage-service.groovy");
 		final Service service = ServiceReader.getServiceFromFile(serviceFile);
 		Assert.assertNotNull(service.getStorage());
 		Assert.assertNotNull(service.getStorage().getTemplate());
 		Assert.assertNotNull(service.getStorage().getTemplate().equals("SMALL_BLOCK"));
-		
-
-	}
->>>>>>> f7be7cf4
+
+	}
 
 }