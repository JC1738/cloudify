/*******************************************************************************
 * Copyright (c) 2011 GigaSpaces Technologies Ltd. All rights reserved
 *
 * Licensed under the Apache License, Version 2.0 (the "License"); you may not use this file except in compliance with
 * the License. You may obtain a copy of the License at
 *
 * http://www.apache.org/licenses/LICENSE-2.0
 *
 * Unless required by applicable law or agreed to in writing, software distributed under the License is distributed on
 * an "AS IS" BASIS, WITHOUT WARRANTIES OR CONDITIONS OF ANY KIND, either express or implied. See the License for the
 * specific language governing permissions and limitations under the License.
 *******************************************************************************/
package org.cloudifysource.esc.shell.installer;

import java.io.File;
import java.io.FileNotFoundException;
import java.io.IOException;
import java.net.MalformedURLException;
import java.net.URI;
import java.net.URISyntaxException;
import java.net.URL;
import java.util.ArrayList;
import java.util.Collection;
import java.util.HashMap;
import java.util.List;
import java.util.Map;
import java.util.concurrent.Callable;
import java.util.concurrent.ExecutionException;
import java.util.concurrent.ExecutorService;
import java.util.concurrent.Executors;
import java.util.concurrent.Future;
import java.util.concurrent.TimeUnit;
import java.util.concurrent.TimeoutException;
import java.util.logging.Level;
import java.util.logging.Logger;

import org.cloudifysource.dsl.cloud.Cloud;
<<<<<<< HEAD
import org.cloudifysource.dsl.cloud.CloudTemplate;
=======
import org.cloudifysource.dsl.cloud.compute.ComputeTemplate;
>>>>>>> f7be7cf4
import org.cloudifysource.dsl.internal.CloudifyConstants;
import org.cloudifysource.dsl.internal.CloudifyErrorMessages;
import org.cloudifysource.dsl.rest.response.ControllerDetails;
import org.cloudifysource.esc.driver.provisioning.CloudProvisioningException;
import org.cloudifysource.esc.driver.provisioning.MachineDetails;
import org.cloudifysource.esc.driver.provisioning.ManagementLocator;
import org.cloudifysource.esc.driver.provisioning.ProvisioningDriver;
import org.cloudifysource.esc.driver.provisioning.context.DefaultProvisioningDriverClassContext;
import org.cloudifysource.esc.driver.provisioning.context.ProvisioningDriverClassContextAware;
import org.cloudifysource.esc.driver.provisioning.jclouds.ManagementWebServiceInstaller;
import org.cloudifysource.esc.installer.AgentlessInstaller;
import org.cloudifysource.esc.installer.InstallationDetails;
import org.cloudifysource.esc.installer.InstallerException;
import org.cloudifysource.esc.shell.listener.CliAgentlessInstallerListener;
import org.cloudifysource.esc.shell.listener.CliProvisioningDriverListener;
import org.cloudifysource.esc.util.CalcUtils;
import org.cloudifysource.esc.util.Utils;
import org.cloudifysource.shell.AdminFacade;
import org.cloudifysource.shell.ConditionLatch;
import org.cloudifysource.shell.ShellUtils;
import org.cloudifysource.shell.commands.CLIException;
import org.cloudifysource.shell.commands.CLIStatusException;
import org.codehaus.jackson.map.ObjectMapper;
import org.codehaus.jackson.map.type.TypeFactory;
import org.openspaces.admin.gsa.GSAReservationId;
import org.openspaces.admin.zone.config.ExactZonesConfig;
import org.openspaces.admin.zone.config.ExactZonesConfigurer;

/**
 * This class handles the bootstrapping of machines, activation of management processes and cloud tear-down.
 *
 * @author barakm, adaml
 * @since 2.0.0
 *
 */
public class CloudGridAgentBootstrapper {

	private static final String MANAGEMENT_APPLICATION = ManagementWebServiceInstaller.MANAGEMENT_APPLICATION_NAME;
	private static final String MANAGEMENT_GSA_ZONE = "management";

	private static final String OPERATION_TIMED_OUT = "The operation timed out. "
			+ "Try to increase the timeout using the -timeout flag";

	private static final Logger logger = Logger
			.getLogger(CloudGridAgentBootstrapper.class.getName());

	private File providerDirectory;

	private AdminFacade adminFacade;

	private boolean verbose;

	private boolean force;

	private int progressInSeconds;

	private ProvisioningDriver provisioning;

	private Cloud cloud;

	private File cloudFile;

	private boolean noWebServices;
	private boolean useExistingManagers;
	private File existingManagersFile;

	public void setProviderDirectory(final File providerDirectory) {
		this.providerDirectory = providerDirectory;
	}

	public void setAdminFacade(final AdminFacade adminFacade) {
		this.adminFacade = adminFacade;
	}

	public void setVerbose(final boolean verbose) {
		this.verbose = verbose;
	}

	public void setProgressInSeconds(final int progressInSeconds) {
		this.progressInSeconds = progressInSeconds;
	}

	public void setForce(final boolean force) {
		this.force = force;
	}

	private static String nodePrefix(final MachineDetails node) {
		return "[" + node.getMachineId() + "] ";
	}

	private static void logServerDetails(final MachineDetails server) {
		if (logger.isLoggable(Level.FINE)) {
			logger.fine(nodePrefix(server) + "Cloud Server was created.");

			logger.fine(nodePrefix(server)
					+ "Public IP: "
					+ (server.getPublicAddress() == null ? "" : server
							.getPublicAddress()));
			logger.fine(nodePrefix(server)
					+ "Private IP: "
					+ (server.getPrivateAddress() == null ? "" : server
							.getPrivateAddress()));

		}
	}

	/**
	 * Closes the provisioning driver.
	 */
	public void close() {
		if (this.provisioning != null) {
			this.provisioning.close();
		}
	}

	/**
	 * Bootstraps and waits until the management machines are running, or until the timeout is reached.
	 *
	 * @param securityProfile
	 *            set security profile (nonsecure/secure/ssl)
	 * @param username
	 *            The username for a secure connection to the server
	 * @param password
	 *            The password for a secure connection to the server
	 * @param keystorePassword
	 *            The password to the keystore to set on the rest server
	 * @param timeout
	 *            The number of {@link TimeUnit}s to wait before timing out
	 * @param timeoutUnit
	 *            The time unit to use (seconds, minutes etc.)
	 * @throws InstallerException
	 *             Indicates the provisioning driver failed to start management machines or that the management
	 *             processes failed to start
	 * @throws CLIException
	 *             Indicates a basic failure or a time out. a detailed message is included
	 * @throws InterruptedException
	 *             Indicates a thread was interrupted while waiting
	 */
	public void bootstrapCloudAndWait(final String securityProfile, final String username,
			final String password, final String keystorePassword, final long timeout, final TimeUnit timeoutUnit)
			throws InstallerException, CLIException, InterruptedException {

		final long end = System.currentTimeMillis()
				+ timeoutUnit.toMillis(timeout);

		createProvisioningDriver();

		// Start the cloud machines!!!
<<<<<<< HEAD
		final MachineDetails[] servers = getOrCreateManagementServers(timeout, timeoutUnit);
=======
		MachineDetails[] servers;
		try {
			servers = provisioning.startManagementMachines(timeout, timeoutUnit);
		} catch (final CloudProvisioningException e) {
			final CLIStatusException cliStatusException =
					new CLIStatusException(e, CloudifyErrorMessages.CLOUD_API_ERROR.getName(), e.getMessage());
			throw cliStatusException;
		} catch (final TimeoutException e) {
			throw new CLIException("Cloudify bootstrap on provider "
					+ this.cloud.getProvider().getProvider() + " timed-out. "
					+ "Please try to run again using the –timeout option.", e);
		}
>>>>>>> f7be7cf4

		// from this point on - close machines if an exception is thrown (to
		// avoid leaks).
		try {

			// log details in FINE
			if (logger.isLoggable(Level.FINE)) {
				for (final MachineDetails server : servers) {
					logServerDetails(server);
				}
			}

			validateServers(servers);

			// Start the management agents and other processes
			if (servers[0].isAgentRunning()) {
				// must be using existing machines.
				throw new IllegalStateException(
						"Cloud bootstrapper found existing management machines with the same name. "
								+ "Please shut them down before continuing");
			}

			startManagememntProcesses(servers, securityProfile, keystorePassword, end);

			if (!isNoWebServices()) {
				final Integer restPort = getRestPort(cloud.getConfiguration().getComponents().getRest().getPort(),
						ShellUtils.isSecureConnection(securityProfile));
				final Integer webuiPort = getWebuiPort(cloud.getConfiguration().getComponents().getWebui().getPort(),
						ShellUtils.isSecureConnection(securityProfile));
				waitForManagementWebServices(ShellUtils.isSecureConnection(securityProfile), username, password,
						restPort, webuiPort, end, servers);
			}

		} catch (final IOException e) {
			stopManagementMachines();
			throw new CLIException("Cloudify bootstrap on provider "
					+ this.cloud.getProvider().getProvider()
					+ " failed. Reason: " + e.getMessage(), e);
		} catch (final URISyntaxException e) {
			stopManagementMachines();
			throw new CLIException("Bootstrap-cloud failed. Reason: "
					+ e.getMessage(), e);
		} catch (final TimeoutException e) {
			stopManagementMachines();
			throw new CLIException("Cloudify bootstrap on provider "
					+ this.cloud.getProvider().getProvider() + " timed-out. "
					+ "Please try to run again using the –timeout option.", e);
		} catch (final CLIException e) {
			stopManagementMachines();
			throw e;
		} catch (final InstallerException e) {
			stopManagementMachines();
			throw e;
		} catch (final InterruptedException e) {
			stopManagementMachines();
			throw e;
		}
	}

	private MachineDetails[] getOrCreateManagementServers(final long timeout, final TimeUnit timeoutUnit)
			throws CLIException {

		if (this.existingManagersFile != null) {
			return locateManagementMachinesFromFile();
		} else if (this.useExistingManagers) {
			return locateManagementMachines();
		} else {
			return createManagementServers(timeout, timeoutUnit);
		}

	}

	private MachineDetails[] createManagementServers(final long timeout, final TimeUnit timeoutUnit)
			throws CLIException {
		MachineDetails[] servers;
		try {
			servers = provisioning.startManagementMachines(timeout, timeoutUnit);
		} catch (final CloudProvisioningException e) {
			final CLIStatusException cliStatusException =
					new CLIStatusException(e, CloudifyErrorMessages.CLOUD_API_ERROR.getName(), e.getMessage());
			throw cliStatusException;
		} catch (final TimeoutException e) {
			throw new CLIException("Cloudify bootstrap on provider "
					+ this.cloud.getProvider().getProvider() + " timed-out. "
					+ "Please try to run again using the –timeout option.", e);
		}

		if (servers.length == 0) {
			throw new IllegalArgumentException(
					"Received zero management servers from provisioning implementation");
		}
		return servers;
	}

	private MachineDetails[] locateManagementMachines() throws CLIStatusException {
		if (provisioning instanceof ManagementLocator) {
			final ManagementLocator locator = (ManagementLocator) provisioning;
			MachineDetails[] mds;
			try {
				mds = locator.getExistingManagementServers();
			} catch (final CloudProvisioningException e) {
				throw new CLIStatusException(e, CloudifyErrorMessages.MANAGEMENT_SERVERS_FAILED_TO_READ.getName(),
						e.getMessage());
			}
			if (mds.length == 0) {
				throw new CLIStatusException(CloudifyErrorMessages.MANAGEMENT_SERVERS_NOT_LOCATED.getName());
			}
			if (mds.length != this.cloud.getProvider().getNumberOfManagementMachines()) {
				throw new CLIStatusException(CloudifyErrorMessages.MANAGEMENT_SERVERS_NUMBER_NOT_MATCH.getName(),
						cloud.getProvider().getNumberOfManagementMachines(), mds.length);
			}

			return mds;
		} else {
			throw new CLIStatusException(CloudifyErrorMessages.MANAGEMENT_LOCATOR_NOT_SUPPORTED.getName(),
					this.cloud.getName());
		}
	}

	private MachineDetails[] locateManagementMachinesFromFile() throws CLIStatusException {
		if (provisioning instanceof ManagementLocator) {
			ObjectMapper mapper = new ObjectMapper();
			ControllerDetails[] controllers = null;
			try {
				controllers =
						mapper.readValue(this.existingManagersFile, TypeFactory.arrayType(ControllerDetails.class));
			} catch (IOException e) {
				throw new IllegalArgumentException("Failed to read managers file: "
						+ this.existingManagersFile.getAbsolutePath() + ". Error was: " + e.getMessage(), e);
			}
			final ManagementLocator locator = (ManagementLocator) provisioning;
			MachineDetails[] mds;
			try {
				mds = locator.getExistingManagementServers(controllers);
			} catch (final CloudProvisioningException e) {
				throw new CLIStatusException(e, CloudifyErrorMessages.MANAGEMENT_SERVERS_FAILED_TO_READ.getName(),
						e.getMessage());
			}
			if (mds.length == 0) {
				throw new CLIStatusException(CloudifyErrorMessages.MANAGEMENT_SERVERS_NOT_LOCATED.getName());
			}
			if (mds.length != this.cloud.getProvider().getNumberOfManagementMachines()) {
				throw new CLIStatusException(CloudifyErrorMessages.MANAGEMENT_SERVERS_NUMBER_NOT_MATCH.getName(),
						cloud.getProvider().getNumberOfManagementMachines(), mds.length);
			}

			return mds;
		} else {
			throw new CLIStatusException(CloudifyErrorMessages.MANAGEMENT_LOCATOR_NOT_SUPPORTED.getName(),
					this.cloud.getName());
		}
	}

	private void validateServers(final MachineDetails[] servers) throws CLIException {
		if (servers.length != this.cloud.getProvider().getNumberOfManagementMachines()) {
			throw new CLIException("Bootstrap required " + this.cloud.getProvider().getNumberOfManagementMachines()
					+ " machines, but recieved " + servers.length);
		}

		for (final MachineDetails machineDetails : servers) {
			if (this.cloud.getConfiguration().isBootstrapManagementOnPublicIp()) {
				if (machineDetails.getPublicAddress() == null) {
					throw new CLIException("Missing a public address which is required for bootstrap in node with ID: "
							+ machineDetails.getMachineId());
				}
			} else {
				if (machineDetails.getPrivateAddress() == null) {
					throw new CLIException(
							"Missing a private address which is required for bootstrap in node with ID: "
									+ machineDetails.getMachineId());
				}
			}

			if (this.cloud.getConfiguration().isConnectToPrivateIp()) {
				if (machineDetails.getPrivateAddress() == null) {
					throw new CLIException(
							"Missing a private address which is required for server setup in node with ID: "
									+ machineDetails.getMachineId());
				}
			} else {
				if (machineDetails.getPublicAddress() == null) {
					throw new CLIException(
							"Missing a public address which is required for server setup in node with ID: "
									+ machineDetails.getMachineId());
				}
			}
		}

	}

	private void waitForManagementWebServices(final boolean isSecureConnection, final String username,
			final String password, final Integer restPort, final Integer webuiPort,
			final long end, final MachineDetails[] servers)
			throws MalformedURLException, URISyntaxException,
			InterruptedException, TimeoutException, CLIException {
		// Wait for rest to become available
		// When the rest gateway is up and running, the cloud is ready to go
		for (final MachineDetails server : servers) {
			String ipAddress = null;
			if (cloud.getConfiguration().isBootstrapManagementOnPublicIp()) {
				ipAddress = server.getPublicAddress();
			} else {
				ipAddress = server.getPrivateAddress();
			}

			final URL restAdminUrl = new URI(ShellUtils.getRestProtocol(isSecureConnection), null, ipAddress,
					restPort, null, null, null).toURL();
			final URL webUIUrl = new URI(ShellUtils.getRestProtocol(isSecureConnection), null, ipAddress, webuiPort,
					null, null, null).toURL();

			// We are relying on start-management command to be run on the
			// new machine, so everything should be up if the rest admin is up
			waitForConnection(username, password, restAdminUrl, isSecureConnection, CalcUtils.millisUntil(end),
					TimeUnit.MILLISECONDS);

			logger.info("Rest service is available at: " + restAdminUrl + '.');
			logger.info("Webui service is available at: " + webUIUrl + '.');
		}
	}

	// if rest port was configured we return the config value
	private Integer getRestPort(final Integer configuredRestPort, final boolean isSecureConnection) {
		if (configuredRestPort != null) {
			return configuredRestPort;
		}
		if (isSecureConnection) {
			return CloudifyConstants.SECURE_REST_PORT;
		} else {
			return CloudifyConstants.DEFAULT_REST_PORT;
		}
	}

	// if webui port was configured we return the config value
	private Integer getWebuiPort(final Integer configuredWebuiPort, final boolean isSecureConnection) {
		if (configuredWebuiPort != null) {
			return configuredWebuiPort;
		}
		if (isSecureConnection) {
			return CloudifyConstants.SECURE_WEBUI_PORT;
		} else {
			return CloudifyConstants.DEFAULT_WEBUI_PORT;
		}
	}

	private void stopManagementMachines() {
<<<<<<< HEAD
		if (this.useExistingManagers || this.existingManagersFile != null) {
			// if we did not start the machines, we will not close them.
			return;
		}
=======
>>>>>>> f7be7cf4
		try {
			provisioning.stopManagementMachines();
		} catch (final CloudProvisioningException e) {
			// log a warning, don't throw an exception on this failure
			logger.warning("Failed to clean management machines after provisioning failure, reported error: "
					+ e.getMessage());
		} catch (final TimeoutException e) {
			// log a warning, don't throw an exception on this failure
			logger.warning("Failed to clean management machines after provisioning failure, the operation timed out ("
					+ e.getMessage() + ")");
		}
	}

	/**
	 * loads the provisioning driver class and sets it up.
	 *
	 * @throws CLIException
	 *             Indicates the configured could not be found and instantiated
	 */
	private void createProvisioningDriver() throws CLIException {
		try {
			provisioning = (ProvisioningDriver) Class.forName(
					cloud.getConfiguration().getClassName()).newInstance();
		} catch (final ClassNotFoundException e) {
			throw new CLIException(
					"Failed to load provisioning class for cloud: "
							+ cloud.getName() + ". Class not found: "
							+ cloud.getConfiguration().getClassName(), e);
		} catch (final Exception e) {
			throw new CLIException(
					"Failed to load provisioning class for cloud: "
							+ cloud.getName(), e);
		}
		if (provisioning instanceof ProvisioningDriverClassContextAware) {
			final ProvisioningDriverClassContextAware contextAware = (ProvisioningDriverClassContextAware) provisioning;
			contextAware
					.setProvisioningDriverClassContext(new DefaultProvisioningDriverClassContext());
		}

		provisioning.addListener(new CliProvisioningDriverListener());
		final String serviceName = null;
		provisioning.setConfig(cloud, cloud.getConfiguration()
				.getManagementMachineTemplate(), true, serviceName);
	}

	/**
	 *
	 * @param timeout
	 *            The number of {@link TimeUnit}s to wait before timing out
	 * @param timeoutUnit
	 *            The time unit to use (seconds, minutes etc.)
	 * @throws TimeoutException
	 *             Indicates the time out was reached before the tear-down completed
	 * @throws CLIException
	 *             Indicates a basic failure tear-down the cloud. a detailed message is included
	 * @throws InterruptedException
	 *             Indicates a thread was interrupted while waiting
	 */
	public void teardownCloudAndWait(final long timeout,
			final TimeUnit timeoutUnit) throws TimeoutException, CLIException,
			InterruptedException {

		final long end = System.currentTimeMillis()
				+ timeoutUnit.toMillis(timeout);

		createProvisioningDriver();

		ShellUtils.checkNotNull("providerDirectory", providerDirectory);

		destroyManagementServers(CalcUtils.millisUntil(end), TimeUnit.MILLISECONDS);

	}

	private void destroyManagementServers(final long timeout,
			final TimeUnit timeoutUnit) throws CLIException,
			InterruptedException, TimeoutException {

		final long end = System.currentTimeMillis()
				+ timeoutUnit.toMillis(timeout);

		if (!force) {

			if (!adminFacade.isConnected()) {
				throw new CLIException(
						"Please connect to the cloud before tearing down");
			}
			uninstallApplications(end);

		} else {

			if (adminFacade.isConnected()) {
				try {
					uninstallApplications(end);
				} catch (final InterruptedException e) {
					throw e;
				} catch (final TimeoutException e) {
					logger.fine("Failed to uninstall applications. Shut down of management machines will continue");
				} catch (final CLIException e) {
					logger.fine("Failed to uninstall applications. Shut down of management machines will continue");
				}
			} else {
				logger.info("Teardown performed without connection to the cloud, only management machines will be "
						+ "terminated.");
			}

		}

		logger.info("Terminating cloud machines");

		try {
			provisioning.stopManagementMachines();
		} catch (final CloudProvisioningException e) {
			throw new CLIException(
					"Failed to shut down management machine during tear down of cloud: "
							+ e.getMessage(), e);
		}
		adminFacade.disconnect();

	}

	private void uninstallApplications(final long end) throws CLIException,
			InterruptedException, TimeoutException {
		final Collection<String> applicationsList = adminFacade
				.getApplicationNamesList();

		final long startTime = System.currentTimeMillis();
		final long millisToEnd = end - startTime;
		final int minutesToEnd = (int) TimeUnit.MILLISECONDS
				.toMinutes(millisToEnd);

		final Map<String, String> lifeCycleEventContainersIdsByApplicationName = new HashMap<String, String>();

		if (applicationsList.size() > 0) {
			logger.info("Uninstalling the currently deployed applications");
			for (final String application : applicationsList) {
				if (!application.equals(MANAGEMENT_APPLICATION)) {
					final Map<String, String> uninstallApplicationResponse =
							adminFacade.uninstallApplication(application, minutesToEnd);
					lifeCycleEventContainersIdsByApplicationName.put(
							uninstallApplicationResponse.get(CloudifyConstants.LIFECYCLE_EVENT_CONTAINER_ID),
							application);
				}
			}
		}

		// now we need to wait for all the application to be uninstalled
		for (final Map.Entry<String, String> entry : lifeCycleEventContainersIdsByApplicationName.entrySet()) {
			logger.info("Waiting for application " + entry.getValue() + " to uninstall.");
			adminFacade.waitForLifecycleEvents(entry.getKey(), minutesToEnd, CloudifyConstants.TIMEOUT_ERROR_MESSAGE);
		}
	}

	private MachineDetails[] startManagememntProcesses(final MachineDetails[] machines, final String securityProfile,
			final String keystorePassword, final long endTime) throws InterruptedException, TimeoutException,
			InstallerException, IOException {

		final AgentlessInstaller installer = new AgentlessInstaller();
		installer.addListener(new CliAgentlessInstallerListener(this.verbose));

		// Update the logging level of jsch used by the AgentlessInstaller
		Logger.getLogger(AgentlessInstaller.SSH_LOGGER_NAME).setLevel(
				Level.parse(cloud.getProvider().getSshLoggingLevel()));

<<<<<<< HEAD
		final CloudTemplate template = cloud.getTemplates().get(
=======
		final ComputeTemplate template = cloud.getCloudCompute().getTemplates().get(
>>>>>>> f7be7cf4
				cloud.getConfiguration().getManagementMachineTemplate());

		// fixConfigRelativePaths(cloud, template);

		final int numOfManagementMachines = machines.length;

		final InstallationDetails[] installations = createInstallationDetails(numOfManagementMachines, machines,
				template, securityProfile, keystorePassword);
		// only one machine should try and deploy the WebUI and Rest Admin unless
		// noWebServices is true
		int i = isNoWebServices() ? 0 : 1;
		for (; i < installations.length; i++) {
			installations[i].setNoWebServices(true);
		}

		final String lookup = createLocatorsString(installations);
		for (final InstallationDetails detail : installations) {
			detail.setLocator(lookup);
		}

		// executes the agentless installer on all of the machines,
		// asynchronously
		installOnMachines(endTime, installer, numOfManagementMachines,
				installations);

		return machines;

	}

	private void installOnMachines(final long endTime,
			final AgentlessInstaller installer,
			final int numOfManagementMachines,
			final InstallationDetails[] installations)
			throws InterruptedException, TimeoutException, InstallerException {
		final ExecutorService executors = Executors
				.newFixedThreadPool(numOfManagementMachines);

		final BootstrapLogsFilters bootstrapLogs = new BootstrapLogsFilters(verbose);
		try {

			bootstrapLogs.applyLogFilters();

			final List<Future<Exception>> futures = new ArrayList<Future<Exception>>();

			for (final InstallationDetails detail : installations) {
				final Future<Exception> future = executors
						.submit(new Callable<Exception>() {

							@Override
							public Exception call() {
								try {
									installer.installOnMachineWithIP(detail,
											CalcUtils.millisUntil(endTime),
											TimeUnit.MILLISECONDS);
								} catch (final TimeoutException e) {
									logger.log(
											Level.INFO,
											"Failed accessing management VM "
													+ detail.getPublicIp()
													+ " Reason: "
													+ e.getMessage(), e);
									return e;
								} catch (final InterruptedException e) {
									logger.log(
											Level.INFO,
											"Failed accessing management VM "
													+ detail.getPublicIp()
													+ " Reason: "
													+ e.getMessage(), e);
									return e;
								} catch (final InstallerException e) {
									logger.log(
											Level.INFO,
											"Failed accessing management VM "
													+ detail.getPublicIp()
													+ " Reason: "
													+ e.getMessage(), e);
									return e;
								}
								return null;
							}
						});
				futures.add(future);

			}

			for (final Future<Exception> future : futures) {
				try {
					final Exception e = future.get(CalcUtils.millisUntil(endTime),
							TimeUnit.MILLISECONDS);
					if (e != null) {
						if (e instanceof TimeoutException) {
							throw (TimeoutException) e;
						}
						if (e instanceof InterruptedException) {
							throw (InterruptedException) e;
						}
						if (e instanceof InstallerException) {
							throw (InstallerException) e;
						}
						throw new InstallerException(
								"Failed creating machines.", e);
					}
				} catch (final ExecutionException e) {
					throw new InstallerException("Failed creating machines.", e);
				}
			}

		} finally {
			executors.shutdown();
			bootstrapLogs.restoreLogFilters();
		}
	}

	private String createLocatorsString(
			final InstallationDetails[] installations) {

		final Integer port = cloud.getConfiguration().getComponents().getDiscovery().getDiscoveryPort();
		final StringBuilder lookupSb = new StringBuilder();
		for (final InstallationDetails detail : installations) {
			final String ip = cloud.getConfiguration().isConnectToPrivateIp() ? detail
					.getPrivateIp() : detail.getPublicIp();

			lookupSb.append(ip).append(":").append(port).append(',');
		}

		lookupSb.setLength(lookupSb.length() - 1);

		return lookupSb.toString();
	}

	private InstallationDetails[] createInstallationDetails(final int numOfManagementMachines,
<<<<<<< HEAD
			final MachineDetails[] machineDetails, final CloudTemplate template, final String securityProfile,
=======
			final MachineDetails[] machineDetails, final ComputeTemplate template, final String securityProfile,
>>>>>>> f7be7cf4
			final String keystorePassword) throws FileNotFoundException {
		final InstallationDetails[] details = new InstallationDetails[numOfManagementMachines];

		final GSAReservationId reservationId = null;
		final String managementAuthGroups = null;

		for (int i = 0; i < details.length; i++) {
			final ExactZonesConfig zones = new ExactZonesConfigurer().addZone(
					MANAGEMENT_GSA_ZONE).create();
			details[i] = Utils.createInstallationDetails(machineDetails[i], cloud, template, zones, null, null, true,
					this.cloudFile, reservationId, cloud.getConfiguration().getManagementMachineTemplate(),
					securityProfile, keystorePassword, managementAuthGroups);
		}

		return details;
	}

	/**
	 * Waits for a connection to be established with the service. If the timeout is reached before a connection could be
	 * established, a {@link TimeoutException} is thrown.
	 *
	 * @param username
	 *            The username for a secure connection to the rest server
	 * @param password
	 *            The password for a secure connection to the rest server
	 * @param restAdminUrl
	 *            The URL of the service
	 * @param isSecureConnection
	 *            Is this a secure connection (SSL)
	 * @param timeout
	 *            number of {@link TimeUnit}s to wait
	 * @param timeunit
	 *            The {@link TimeUnit} to use
	 * @throws InterruptedException
	 *             Reporting the thread is interrupted while waiting
	 * @throws TimeoutException
	 *             Reporting the time out was reached
	 * @throws CLIException
	 *             Reporting different errors while creating the connection to the service
	 */
	private void waitForConnection(final String username, final String password, final URL restAdminUrl,
			final boolean isSecureConnection, final long timeout, final TimeUnit timeunit)
			throws InterruptedException, TimeoutException, CLIException {

		adminFacade.disconnect();

		createConditionLatch(timeout, timeunit).waitFor(
				new ConditionLatch.Predicate() {

					@Override
					public boolean isDone() throws CLIException,
							InterruptedException {

						try {
							adminFacade.connect(username, password, restAdminUrl.toString(), isSecureConnection);
							return true;
						} catch (final CLIException e) {
							if (verbose) {
								logger.log(Level.INFO,
										"Error connecting to rest service.", e);
							}
						}
						logger.log(Level.INFO, "Connecting to rest service.");
						return false;
					}
				});
	}

	private ConditionLatch createConditionLatch(final long timeout,
			final TimeUnit timeunit) {
		return new ConditionLatch().timeout(timeout, timeunit)
				.pollingInterval(progressInSeconds, TimeUnit.SECONDS)
				.timeoutErrorMessage(OPERATION_TIMED_OUT).verbose(verbose);
	}

	public void setCloud(final Cloud cloud) {
		this.cloud = cloud;

	}

	public void setCloudFile(final File cloudFile) {
		this.cloudFile = cloudFile;
	}

	public boolean isNoWebServices() {
		return noWebServices;
	}

	public void setNoWebServices(final boolean noWebServices) {
		this.noWebServices = noWebServices;
	}

	public void setUseExisting(final boolean useExistingManagers) {
		this.useExistingManagers = useExistingManagers;

	}

	/******
	 * Returns existing cloud managers.
	 *
	 * @return details of existing cloud managers.
	 * @throws CLIException
	 *             if failed to read cloudify managers from Cloud API.
	 */
	public MachineDetails[] getCloudManagers() throws CLIException {
		createProvisioningDriver();
		return locateManagementMachines();

	}

	public void setExistingManagersFile(final File existingManagersFile) {
		this.existingManagersFile = existingManagersFile;

	}
}<|MERGE_RESOLUTION|>--- conflicted
+++ resolved
@@ -35,11 +35,7 @@
 import java.util.logging.Logger;
 
 import org.cloudifysource.dsl.cloud.Cloud;
-<<<<<<< HEAD
-import org.cloudifysource.dsl.cloud.CloudTemplate;
-=======
 import org.cloudifysource.dsl.cloud.compute.ComputeTemplate;
->>>>>>> f7be7cf4
 import org.cloudifysource.dsl.internal.CloudifyConstants;
 import org.cloudifysource.dsl.internal.CloudifyErrorMessages;
 import org.cloudifysource.dsl.rest.response.ControllerDetails;
@@ -188,22 +184,7 @@
 		createProvisioningDriver();
 
 		// Start the cloud machines!!!
-<<<<<<< HEAD
 		final MachineDetails[] servers = getOrCreateManagementServers(timeout, timeoutUnit);
-=======
-		MachineDetails[] servers;
-		try {
-			servers = provisioning.startManagementMachines(timeout, timeoutUnit);
-		} catch (final CloudProvisioningException e) {
-			final CLIStatusException cliStatusException =
-					new CLIStatusException(e, CloudifyErrorMessages.CLOUD_API_ERROR.getName(), e.getMessage());
-			throw cliStatusException;
-		} catch (final TimeoutException e) {
-			throw new CLIException("Cloudify bootstrap on provider "
-					+ this.cloud.getProvider().getProvider() + " timed-out. "
-					+ "Please try to run again using the –timeout option.", e);
-		}
->>>>>>> f7be7cf4
 
 		// from this point on - close machines if an exception is thrown (to
 		// avoid leaks).
@@ -449,13 +430,10 @@
 	}
 
 	private void stopManagementMachines() {
-<<<<<<< HEAD
 		if (this.useExistingManagers || this.existingManagersFile != null) {
 			// if we did not start the machines, we will not close them.
 			return;
 		}
-=======
->>>>>>> f7be7cf4
 		try {
 			provisioning.stopManagementMachines();
 		} catch (final CloudProvisioningException e) {
@@ -619,11 +597,7 @@
 		Logger.getLogger(AgentlessInstaller.SSH_LOGGER_NAME).setLevel(
 				Level.parse(cloud.getProvider().getSshLoggingLevel()));
 
-<<<<<<< HEAD
-		final CloudTemplate template = cloud.getTemplates().get(
-=======
 		final ComputeTemplate template = cloud.getCloudCompute().getTemplates().get(
->>>>>>> f7be7cf4
 				cloud.getConfiguration().getManagementMachineTemplate());
 
 		// fixConfigRelativePaths(cloud, template);
@@ -756,11 +730,7 @@
 	}
 
 	private InstallationDetails[] createInstallationDetails(final int numOfManagementMachines,
-<<<<<<< HEAD
-			final MachineDetails[] machineDetails, final CloudTemplate template, final String securityProfile,
-=======
 			final MachineDetails[] machineDetails, final ComputeTemplate template, final String securityProfile,
->>>>>>> f7be7cf4
 			final String keystorePassword) throws FileNotFoundException {
 		final InstallationDetails[] details = new InstallationDetails[numOfManagementMachines];
 
