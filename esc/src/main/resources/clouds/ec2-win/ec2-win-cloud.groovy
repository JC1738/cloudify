--- conflicted
+++ resolved
@@ -75,58 +75,6 @@
 		
 	}
 	
-<<<<<<< HEAD
-	
-	/***********
-	 * Cloud machine templates available with this cloud. 
-	 */
-	templates ([
-				MEDIUM_WIN : template{
-					// Mandatory. Image ID.
-					imageId imageId
-					// Mandatory. Amount of RAM available to machine.
-					machineMemoryMB 1600
-					// Mandatory. Hardware ID.
-					hardwareId hardwareId
-					// Optional. Location ID.
-					locationId locationId
-
-					// Mandatory. Files from the local directory will be copied to this directory on the remote machine.
-					remoteDirectory "/C\$/Users/Administrator/gs-files"
-					
-					// File transfer mode. Optional, defaults to SCP.
-					fileTransfer org.cloudifysource.dsl.cloud.FileTransferModes.CIFS
-					// Remote execution mode. Options, defaults to SSH.
-					remoteExecution org.cloudifysource.dsl.cloud.RemoteExecutionModes.WINRM
-					// Script language for remote execution. Defaults to Linux Shell.
-					scriptLanguage org.cloudifysource.dsl.cloud.ScriptLanguages.WINDOWS_BATCH
-					// Mandatory. All files from this LOCAL directory will be copied to the remote machine directory.
-					localDirectory "upload"
-					// Optional. Name of key file to use for authenticating to the remot machine. Remove this line if key files
-					// are not used.
-					keyFile keyFile
-				
-					
-					// Additional template options.
-					// When used with the default driver, the option names are considered
-					// method names invoked on the TemplateOptions object with the value as the parameter.
-					options ([
-								"securityGroups" : ["default"]as String[],
-								"keyPair" : keyPair
-							])
-
-					// Optional. Overrides to default cloud driver behavior.
-					// When used with the default driver, maps to the overrides properties passed to the ComputeServiceContext a
-					overrides (["jclouds.ec2.ami-query":"",
-								"jclouds.ec2.cc-ami-query":""])
-
-
-
-				}
-			])
-	
-	
-=======
 	cloudCompute {
 		
 		/***********
@@ -180,7 +128,6 @@
 		
 	}	
 	
->>>>>>> f7be7cf4
 	/*****************
 	 * Optional. Custom properties used to extend existing drivers or create new ones. 
 	 */
