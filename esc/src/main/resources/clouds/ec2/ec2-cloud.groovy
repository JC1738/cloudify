--- conflicted
+++ resolved
@@ -42,11 +42,8 @@
 		// different HTTP server instead.
 		// IMPORTANT: the default linux bootstrap script appends '.tar.gz' to the url whereas the default windows script appends '.zip'.
 		// Therefore, if setting a custom URL, make sure to leave out the suffix.
-<<<<<<< HEAD
 		// cloudifyUrl "http://repository.cloudifysource.org/org/cloudifysource/2.7.0-5985-M3/gigaspaces-cloudify-2.7.0-m3-b5985.zip"
-=======
-		// cloudifyUrl "http://repository.cloudifysource.org/org/cloudifysource/2.6.1-5200-RELEASE/gigaspaces-cloudify-2.6.1-ga-b5200.zip"
->>>>>>> 6c24e7d2
+
 
 		// Mandatory. The prefix for new machines started for servies.
 		machineNamePrefix "cloudify-agent-"
