/*******************************************************************************
 * Copyright (c) 2011 GigaSpaces Technologies Ltd. All rights reserved
 *
 * Licensed under the Apache License, Version 2.0 (the "License"); you may not use this file except in compliance with
 * the License. You may obtain a copy of the License at
 *
 * http://www.apache.org/licenses/LICENSE-2.0
 *
 * Unless required by applicable law or agreed to in writing, software distributed under the License is distributed on
 * an "AS IS" BASIS, WITHOUT WARRANTIES OR CONDITIONS OF ANY KIND, either express or implied. See the License for the
 * specific language governing permissions and limitations under the License.
 *******************************************************************************/
package org.cloudifysource.esc.installer;

import java.io.File;
import java.io.IOException;
import java.net.InetAddress;
import java.net.InetSocketAddress;
import java.net.Socket;
import java.util.Arrays;
import java.util.HashSet;
import java.util.LinkedList;
import java.util.List;
import java.util.Map.Entry;
import java.util.Set;
import java.util.concurrent.TimeUnit;
import java.util.concurrent.TimeoutException;
import java.util.logging.Level;
import java.util.logging.Logger;

import org.apache.commons.io.FileUtils;
import org.apache.commons.lang.StringUtils;
import org.cloudifysource.dsl.cloud.CloudTemplateInstallerConfiguration;
import org.cloudifysource.dsl.internal.CloudifyConstants;
import org.cloudifysource.esc.installer.filetransfer.FileTransfer;
import org.cloudifysource.esc.installer.filetransfer.FileTransferFactory;
import org.cloudifysource.esc.installer.remoteExec.RemoteExecutor;
import org.cloudifysource.esc.installer.remoteExec.RemoteExecutorFactory;
import org.cloudifysource.esc.util.CalcUtils;
import org.cloudifysource.esc.util.Utils;

/************
 * The agentless installer class is responsible for installing Cloudify on a remote machine, using only SSH. It will
 * upload all relevant files and start the Cloudify agent.
 *
 * File transfer is handled using Apache commons vfs.
 *
 * @author barakme
 *
 */
public class AgentlessInstaller {

	@Override
	public String toString() {
		return "NewAgentlessInstaller [eventsListenersList=" + eventsListenersList + "]";
	}

	private static final String LINUX_STARTUP_SCRIPT_NAME = "bootstrap-management.sh";
	private static final String POWERSHELL_STARTUP_SCRIPT_NAME = "bootstrap-management.bat";

	private static final String MACHINE_ZONES_ENV = "MACHINE_ZONES";

	private static final String MACHINE_IP_ADDRESS_ENV = "MACHINE_IP_ADDRESS";

	private static final String GSA_MODE_ENV = "GSA_MODE";

	private static final String NO_WEB_SERVICES_ENV = "NO_WEB_SERVICES";

	private static final String LUS_IP_ADDRESS_ENV = "LUS_IP_ADDRESS";

	private static final String WORKING_HOME_DIRECTORY_ENV = "WORKING_HOME_DIRECTORY";

	private static final String GSA_RESERVATION_ID_ENV = "GSA_RESERVATION_ID";

	private static final String CLOUD_FILE = "CLOUD_FILE";

	private static final java.util.logging.Logger logger = java.util.logging.Logger.getLogger(AgentlessInstaller.class
			.getName());

	private final List<AgentlessInstallerListener> eventsListenersList = new LinkedList<AgentlessInstallerListener>();

	/******
	 * Name of the logger used for piping out ssh output.
	 */
	public static final String SSH_OUTPUT_LOGGER_NAME = AgentlessInstaller.class.getName() + ".ssh.output";

	/********
	 * Name of the internal logger used by the ssh component.
	 */
	public static final String SSH_LOGGER_NAME = "com.jcraft.jsch";

<<<<<<< HEAD
=======
	private static final String STORAGE_VOLUME_ATTACHED = "STORAGE_VOLUME_ATTACHED";

	private static final String STORAGE_FORMAT_TYPE = "STORAGE_FORMAT_TYPE";

	private static final String STORAGE_DEVICE_NAME = "STORAGE_DEVICE_NAME";

	private static final String STORAGE_MOUNT_PATH = "STORAGE_MOUNT_PATH";

>>>>>>> f7be7cf4
	/***********
	 * Constructor.
	 */
	public AgentlessInstaller() {
		final Logger sshLogger = Logger.getLogger(SSH_LOGGER_NAME);
		com.jcraft.jsch.JSch.setLogger(new JschJdkLogger(sshLogger));
	}
<<<<<<< HEAD

=======
	
>>>>>>> f7be7cf4
	private static InetAddress waitForRoute(final CloudTemplateInstallerConfiguration installerConfiguration,
			final String ip, final long endTime) throws InstallerException,
			InterruptedException {
		Exception lastException = null;
		while (System.currentTimeMillis() < endTime) {

			try {
				return InetAddress.getByName(ip);
			} catch (final IOException e) {
				lastException = e;
			}
			Thread.sleep(installerConfiguration.getConnectionTestIntervalMillis());

		}

		throw new InstallerException("Failed to resolve installation target: " + ip, lastException);
	}

	/*******
	 * Checks if a TCP connection to a remote machine and port is possible.
	 *
	 * @param ip
	 *            remote machine ip.
	 * @param port
	 *            remote machine port.
	 * @param installerConfiguration
	 *            .
	 * @param timeout
	 *            duration to wait for successful connection.
	 * @param unit
	 *            time unit to wait.
	 * @throws InstallerException .
	 * @throws TimeoutException .
	 * @throws InterruptedException .
	 */
	public static void checkConnection(final String ip, final int port,
			final CloudTemplateInstallerConfiguration installerConfiguration,
			final long timeout, final TimeUnit unit)
			throws TimeoutException, InterruptedException, InstallerException {

		final long end = System.currentTimeMillis() + unit.toMillis(timeout);

		final InetAddress inetAddress = waitForRoute(installerConfiguration, ip,
				Math.min(end, System.currentTimeMillis()
						+ installerConfiguration.getConnectionTestRouteResolutionTimeoutMillis()));
		final InetSocketAddress socketAddress = new InetSocketAddress(inetAddress, port);

		logger.fine("Checking connection to: " + socketAddress);
		while (System.currentTimeMillis() + installerConfiguration.getConnectionTestIntervalMillis() < end) {

			// need to sleep since sock.connect may return immediately, and
			// server may take time to start
			Thread.sleep(installerConfiguration.getConnectionTestIntervalMillis());

			final Socket sock = new Socket();
			try {
				sock.connect(socketAddress, installerConfiguration.getConnectionTestConnectTimeoutMillis());
				return;
			} catch (final IOException e) {
				logger.log(Level.FINE, "Checking connection to: " + socketAddress, e);
				// retry
			} finally {
				if (sock != null) {
					try {
						sock.close();
					} catch (final IOException e) {
						logger.fine("Failed to close socket");
					}
				}
			}
		}
		throw new TimeoutException("Failed connecting to " + ip + ":" + port);

	}

	/******
	 * Performs installation on a remote machine with a known IP.
	 *
	 * @param details
	 *            the installation details.
	 * @param timeout
	 *            the timeout duration.
	 * @param unit
	 *            the timeout unit.
	 * @throws InterruptedException .
	 * @throws TimeoutException .
	 * @throws InstallerException .
	 */
	public void installOnMachineWithIP(final InstallationDetails details, final long timeout, final TimeUnit unit)
			throws TimeoutException, InterruptedException, InstallerException {

		final long end = System.currentTimeMillis() + unit.toMillis(timeout);

		if (details.getLocator() == null) {
			// We are installing the lus now
			details.setLocator(details.getPrivateIp());
		}

		logger.fine("Executing agentless installer with the following details:\n" + details.toString());

		// this is the right way to get the target, but the naming is off.
		final String targetHost = details.isConnectedToPrivateIp() ? details.getPrivateIp() : details.getPublicIp();

		final int port = Utils.getFileTransferPort(details.getInstallerConfiguration(), details.getFileTransferMode());

		publishEvent("attempting_to_access_vm", targetHost);
		checkConnection(targetHost, port, details.getInstallerConfiguration(), CalcUtils.millisUntil(end),
				TimeUnit.MILLISECONDS);

		File environmentFile = null;
		// create the environment file
		try {
			environmentFile = createEnvironmentFile(details);
			// upload bootstrap files
			publishEvent("uploading_files_to_node", targetHost);
			uploadFilesToServer(details, environmentFile, end, targetHost);

		} catch (final IOException e) {
			throw new InstallerException("Failed to create environment file", e);
		} finally {
			// delete the temp directory and temp env file.
			if (environmentFile != null) {
				FileUtils.deleteQuietly(environmentFile.getParentFile());
			}
		}

		// launch the cloudify agent
		publishEvent("launching_agent_on_node", targetHost);
		remoteExecuteAgentOnServer(details, end, targetHost);

		publishEvent("install_completed_on_node", targetHost);

	}

	private File createEnvironmentFile(final InstallationDetails details) throws IOException {

		String remoteDirectory = details.getRemoteDir();
		if (remoteDirectory.endsWith("/")) {
			remoteDirectory = remoteDirectory.substring(0, remoteDirectory.length() - 1);
		}
		if (details.isManagement()) {
			// add the relative path to the cloud file location
			remoteDirectory = remoteDirectory + "/" + details.getRelativeLocalDir();
		}

		String authGroups = null;
		if (details.getAuthGroups() != null) {
			// authgroups should be a strongly typed object convertible into a
			// String
			authGroups = details.getAuthGroups();
		}

<<<<<<< HEAD
		final String springProfiles = createSpringProfilesString(details);
		final EnvironmentFileBuilder builder = new EnvironmentFileBuilder(details.getScriptLanguage())
				.exportVar(LUS_IP_ADDRESS_ENV, details.getLocator())
				.exportVar(GSA_MODE_ENV, details.isManagement() ? "lus" : "agent")
				.exportVar(CloudifyConstants.SPRING_ACTIVE_PROFILE_ENV_VAR, springProfiles)
=======
		final EnvironmentFileBuilder builder = new EnvironmentFileBuilder(details.getScriptLanguage())
				.exportVar(LUS_IP_ADDRESS_ENV, details.getLocator())
				.exportVar(GSA_MODE_ENV, details.isManagement() ? "lus" : "agent")
				.exportVar(CloudifyConstants.SPRING_ACTIVE_PROFILE_ENV_VAR, details.getSecurityProfile())
>>>>>>> f7be7cf4
				.exportVar(NO_WEB_SERVICES_ENV,
						details.isNoWebServices() ? "true" : "false")
				.exportVar(
						MACHINE_IP_ADDRESS_ENV,
						details.isBindToPrivateIp() ? details.getPrivateIp()
								: details.getPublicIp())
				.exportVar(MACHINE_ZONES_ENV, details.getZones())
				.exportVarWithQuotes(CloudifyConstants.CLOUDIFY_LINK_ENV,
						details.getCloudifyUrl())
				.exportVarWithQuotes(CloudifyConstants.CLOUDIFY_OVERRIDES_LINK_ENV,
						details.getOverridesUrl())
				.exportVar(WORKING_HOME_DIRECTORY_ENV, remoteDirectory)
				.exportVar(CloudifyConstants.GIGASPACES_AUTH_GROUPS, authGroups)
				.exportVar(CloudifyConstants.GIGASPACES_AGENT_ENV_PRIVATE_IP, details.getPrivateIp())
				.exportVar(CloudifyConstants.GIGASPACES_AGENT_ENV_PUBLIC_IP, details.getPublicIp())
				.exportVar(CloudifyConstants.GIGASPACES_CLOUD_TEMPLATE_NAME, details.getTemplateName())
				.exportVar(CloudifyConstants.GIGASPACES_CLOUD_MACHINE_ID, details.getMachineId())
				.exportVar(CloudifyConstants.CLOUDIFY_CLOUD_MACHINE_ID, details.getMachineId())
<<<<<<< HEAD

				// maintain backwards compatibility for pre 2.3.0
				.exportVar(CloudifyConstants.CLOUDIFY_AGENT_ENV_PRIVATE_IP, details.getPrivateIp())
				.exportVar(CloudifyConstants.CLOUDIFY_AGENT_ENV_PUBLIC_IP, details.getPublicIp());
=======
				// maintain backwards compatibility for pre 2.3.0
				.exportVar(CloudifyConstants.CLOUDIFY_AGENT_ENV_PRIVATE_IP, details.getPrivateIp())
				.exportVar(CloudifyConstants.CLOUDIFY_AGENT_ENV_PUBLIC_IP, details.getPublicIp());
		
		builder.exportVar(STORAGE_VOLUME_ATTACHED, Boolean.toString(details.isStorageVolumeAttached()));
		if (details.isStorageVolumeAttached()) {
			builder.exportVar(STORAGE_FORMAT_TYPE, details.getStorageFormatType());
			builder.exportVar(STORAGE_DEVICE_NAME, details.getStorageDeviceName());
			builder.exportVar(STORAGE_MOUNT_PATH, details.getStorageMountPath());
		}
>>>>>>> f7be7cf4

		if (details.getReservationId() != null) {
			builder.exportVar(GSA_RESERVATION_ID_ENV, details.getReservationId().toString());
		}

		if (details.isManagement()) {
			String remotePath = details.getRemoteDir();
			if (!remotePath.endsWith("/")) {
				remotePath += "/";
			}
			builder.exportVar(CLOUD_FILE, remotePath + details.getCloudFile().getName());

			logger.log(Level.FINE, "Setting ESM/GSM/LUS java options.");
			builder.exportVar("ESM_JAVA_OPTIONS", details.getEsmCommandlineArgs());
			builder.exportVar("LUS_JAVA_OPTIONS", details.getLusCommandlineArgs());
			builder.exportVar("GSM_JAVA_OPTIONS", details.getGsmCommandlineArgs());

			logger.log(Level.FINE, "Setting gsc lrmi port-range and custom rest/webui ports.");
			builder.exportVar(CloudifyConstants.GSC_LRMI_PORT_RANGE_ENVIRONMENT_VAR, details.getGscLrmiPortRange());
			builder.exportVar(CloudifyConstants.REST_PORT_ENV_VAR, details.getRestPort().toString());
			builder.exportVar(CloudifyConstants.REST_MAX_MEMORY_ENVIRONMENT_VAR, details.getRestMaxMemory());
			builder.exportVar(CloudifyConstants.WEBUI_PORT_ENV_VAR, details.getWebuiPort().toString());
			builder.exportVar(CloudifyConstants.WEBUI_MAX_MEMORY_ENVIRONMENT_VAR, details.getWebuiMaxMemory());
		}
		logger.log(Level.FINE, "Setting GSA java options.");
		builder.exportVar("GSA_JAVA_OPTIONS", details.getGsaCommandlineArgs());

		if (details.getUsername() != null) {
			builder.exportVar("USERNAME", details.getUsername());
		}
		if (details.getPassword() != null) {
			builder.exportVar("PASSWORD", details.getPassword());
		}

		builder.exportVar(CloudifyConstants.SPRING_SECURITY_CONFIG_FILE_ENV_VAR, details.getRemoteDir()
				+ "/" + CloudifyConstants.SECURITY_FILE_NAME);
		if (StringUtils.isNotBlank(details.getKeystorePassword())) {
			builder.exportVar(CloudifyConstants.KEYSTORE_FILE_ENV_VAR, details.getRemoteDir()
					+ "/" + CloudifyConstants.KEYSTORE_FILE_NAME);
			builder.exportVar(CloudifyConstants.KEYSTORE_PASSWORD_ENV_VAR, details.getKeystorePassword());
		}

		final Set<Entry<String, String>> entries = details.getExtraRemoteEnvironmentVariables().entrySet();
		for (final Entry<String, String> entry : entries) {
			builder.exportVar(entry.getKey(), entry.getValue());
		}

		final String fileContents = builder.toString();

		final File tempFolder = Utils.createTempFolder();
		final File tempFile = new File(tempFolder, builder.getEnvironmentFileName());
		tempFile.deleteOnExit();
		FileUtils.writeStringToFile(tempFile, fileContents);

		if (logger.isLoggable(Level.FINE)) {
			logger.fine("Created environment file with the following contents: " + fileContents);
		}
		return tempFile;
	}

<<<<<<< HEAD
	private String createSpringProfilesString(final InstallationDetails details) {
		final String securityProfile = details.getSecurityProfile();
		final String storageProfile =
				(details.isPersistent() ? CloudifyConstants.PERSISTENCE_PROFILE_PERSISTENT
						: CloudifyConstants.PERSISTENCE_PROFILE_TRANSIENT);

		return securityProfile + "," + storageProfile;

	}

=======
>>>>>>> f7be7cf4
	private void remoteExecuteAgentOnServer(final InstallationDetails details, final long end, final String targetHost)
			throws InstallerException, TimeoutException, InterruptedException {

		// get script for execution mode
		final String scriptFileName = getScriptFileName(details);

		String remoteDirectory = details.getRemoteDir();
		if (remoteDirectory.endsWith("/")) {
			remoteDirectory = remoteDirectory.substring(0, remoteDirectory.length() - 1);
		}
		if (details.isManagement()) {
			// add the relative path to the cloud file location
			remoteDirectory = remoteDirectory + "/" + details.getRelativeLocalDir();
		}
		final String scriptPath = remoteDirectory + "/" + scriptFileName;

		final RemoteExecutor remoteExecutor =
				RemoteExecutorFactory.createRemoteExecutorProvider(details.getRemoteExecutionMode());
		remoteExecutor.initialize(this, details);
		remoteExecutor.execute(targetHost, details, scriptPath, end);

		return;

	}

	private String getScriptFileName(final InstallationDetails details) {
		final String scriptFileName;

		switch (details.getRemoteExecutionMode()) {
		case WINRM:
			scriptFileName = POWERSHELL_STARTUP_SCRIPT_NAME;
			break;
		case SSH:
			scriptFileName = LINUX_STARTUP_SCRIPT_NAME;
			break;
		default:
			throw new UnsupportedOperationException("Remote Execution Mode: " + details.getRemoteExecutionMode()
					+ " not supported");
		}
		return scriptFileName;
	}

	private void uploadFilesToServer(final InstallationDetails details, final File environmentFile, final long end,
			final String targetHost)
			throws TimeoutException, InstallerException, InterruptedException {

		final Set<String> excludedFiles = new HashSet<String>();
		if (!details.isManagement() && details.getManagementOnlyFiles() != null) {
			excludedFiles.addAll(Arrays.asList(details.getManagementOnlyFiles()));
		}

		final FileTransfer fileTransfer = FileTransferFactory.getFileTrasnferProvider(details.getFileTransferMode());
		fileTransfer.initialize(details, end);

		fileTransfer.copyFiles(details, excludedFiles, Arrays.asList(environmentFile), end);

	}

	/**********
	 * Registers an event listener for installation events.
	 *
	 * @param listener
	 *            the listener.
	 */
	public void addListener(final AgentlessInstallerListener listener) {
		this.eventsListenersList.add(listener);
	}

	/*********
	 * This method is public so that implementation classes for file copy and remote execution can publish events.
	 *
	 * @param eventName
	 *            .
	 * @param args
	 *            .
	 */
	public void publishEvent(final String eventName, final Object... args) {
		for (final AgentlessInstallerListener listner : this.eventsListenersList) {
			try {
				listner.onInstallerEvent(eventName, args);
			} catch (final Exception e) {
				logger.log(Level.FINE, "Exception in listener while publishing event: " + eventName
						+ " with arguments: " + Arrays.toString(args), e);
			}
		}
	}

}<|MERGE_RESOLUTION|>--- conflicted
+++ resolved
@@ -89,8 +89,6 @@
 	 */
 	public static final String SSH_LOGGER_NAME = "com.jcraft.jsch";
 
-<<<<<<< HEAD
-=======
 	private static final String STORAGE_VOLUME_ATTACHED = "STORAGE_VOLUME_ATTACHED";
 
 	private static final String STORAGE_FORMAT_TYPE = "STORAGE_FORMAT_TYPE";
@@ -99,7 +97,6 @@
 
 	private static final String STORAGE_MOUNT_PATH = "STORAGE_MOUNT_PATH";
 
->>>>>>> f7be7cf4
 	/***********
 	 * Constructor.
 	 */
@@ -107,11 +104,7 @@
 		final Logger sshLogger = Logger.getLogger(SSH_LOGGER_NAME);
 		com.jcraft.jsch.JSch.setLogger(new JschJdkLogger(sshLogger));
 	}
-<<<<<<< HEAD
-
-=======
-	
->>>>>>> f7be7cf4
+
 	private static InetAddress waitForRoute(final CloudTemplateInstallerConfiguration installerConfiguration,
 			final String ip, final long endTime) throws InstallerException,
 			InterruptedException {
@@ -264,18 +257,11 @@
 			authGroups = details.getAuthGroups();
 		}
 
-<<<<<<< HEAD
 		final String springProfiles = createSpringProfilesString(details);
 		final EnvironmentFileBuilder builder = new EnvironmentFileBuilder(details.getScriptLanguage())
 				.exportVar(LUS_IP_ADDRESS_ENV, details.getLocator())
 				.exportVar(GSA_MODE_ENV, details.isManagement() ? "lus" : "agent")
 				.exportVar(CloudifyConstants.SPRING_ACTIVE_PROFILE_ENV_VAR, springProfiles)
-=======
-		final EnvironmentFileBuilder builder = new EnvironmentFileBuilder(details.getScriptLanguage())
-				.exportVar(LUS_IP_ADDRESS_ENV, details.getLocator())
-				.exportVar(GSA_MODE_ENV, details.isManagement() ? "lus" : "agent")
-				.exportVar(CloudifyConstants.SPRING_ACTIVE_PROFILE_ENV_VAR, details.getSecurityProfile())
->>>>>>> f7be7cf4
 				.exportVar(NO_WEB_SERVICES_ENV,
 						details.isNoWebServices() ? "true" : "false")
 				.exportVar(
@@ -294,23 +280,16 @@
 				.exportVar(CloudifyConstants.GIGASPACES_CLOUD_TEMPLATE_NAME, details.getTemplateName())
 				.exportVar(CloudifyConstants.GIGASPACES_CLOUD_MACHINE_ID, details.getMachineId())
 				.exportVar(CloudifyConstants.CLOUDIFY_CLOUD_MACHINE_ID, details.getMachineId())
-<<<<<<< HEAD
-
 				// maintain backwards compatibility for pre 2.3.0
 				.exportVar(CloudifyConstants.CLOUDIFY_AGENT_ENV_PRIVATE_IP, details.getPrivateIp())
 				.exportVar(CloudifyConstants.CLOUDIFY_AGENT_ENV_PUBLIC_IP, details.getPublicIp());
-=======
-				// maintain backwards compatibility for pre 2.3.0
-				.exportVar(CloudifyConstants.CLOUDIFY_AGENT_ENV_PRIVATE_IP, details.getPrivateIp())
-				.exportVar(CloudifyConstants.CLOUDIFY_AGENT_ENV_PUBLIC_IP, details.getPublicIp());
-		
+
 		builder.exportVar(STORAGE_VOLUME_ATTACHED, Boolean.toString(details.isStorageVolumeAttached()));
 		if (details.isStorageVolumeAttached()) {
 			builder.exportVar(STORAGE_FORMAT_TYPE, details.getStorageFormatType());
 			builder.exportVar(STORAGE_DEVICE_NAME, details.getStorageDeviceName());
 			builder.exportVar(STORAGE_MOUNT_PATH, details.getStorageMountPath());
 		}
->>>>>>> f7be7cf4
 
 		if (details.getReservationId() != null) {
 			builder.exportVar(GSA_RESERVATION_ID_ENV, details.getReservationId().toString());
@@ -371,7 +350,6 @@
 		return tempFile;
 	}
 
-<<<<<<< HEAD
 	private String createSpringProfilesString(final InstallationDetails details) {
 		final String securityProfile = details.getSecurityProfile();
 		final String storageProfile =
@@ -382,8 +360,6 @@
 
 	}
 
-=======
->>>>>>> f7be7cf4
 	private void remoteExecuteAgentOnServer(final InstallationDetails details, final long end, final String targetHost)
 			throws InstallerException, TimeoutException, InterruptedException {
 
