--- conflicted
+++ resolved
@@ -1,926 +1,920 @@
-/*******************************************************************************
- * Copyright (c) 2011 GigaSpaces Technologies Ltd. All rights reserved
- *
- * Licensed under the Apache License, Version 2.0 (the "License");
- * you may not use this file except in compliance with the License.
- * You may obtain a copy of the License at
- *
- *       http://www.apache.org/licenses/LICENSE-2.0
- *
- * Unless required by applicable law or agreed to in writing, software
- * distributed under the License is distributed on an "AS IS" BASIS,
- * WITHOUT WARRANTIES OR CONDITIONS OF ANY KIND, either express or implied.
- * See the License for the specific language governing permissions and
- * limitations under the License.
- *******************************************************************************/
-package org.cloudifysource.esc.installer;
-
-import java.io.BufferedReader;
-import java.io.File;
-import java.io.FileNotFoundException;
-import java.io.IOException;
-import java.io.InputStreamReader;
-import java.net.InetAddress;
-import java.net.InetSocketAddress;
-import java.net.Socket;
-import java.net.URISyntaxException;
-import java.util.Arrays;
-import java.util.HashSet;
-import java.util.LinkedList;
-import java.util.List;
-import java.util.Map.Entry;
-import java.util.Set;
-import java.util.concurrent.TimeUnit;
-import java.util.concurrent.TimeoutException;
-import java.util.logging.Level;
-import java.util.logging.Logger;
-
-import org.apache.commons.lang.StringUtils;
-import org.apache.commons.vfs2.FileObject;
-import org.apache.commons.vfs2.FileSelectInfo;
-import org.apache.commons.vfs2.FileSelector;
-import org.apache.commons.vfs2.FileSystemException;
-import org.apache.commons.vfs2.FileSystemManager;
-import org.apache.commons.vfs2.FileSystemOptions;
-import org.apache.commons.vfs2.FileType;
-import org.apache.commons.vfs2.VFS;
-import org.apache.commons.vfs2.provider.sftp.SftpFileSystemConfigBuilder;
-import org.apache.tools.ant.BuildException;
-import org.apache.tools.ant.ExitStatusException;
-import org.apache.tools.ant.taskdefs.optional.testing.BuildTimeoutException;
-import org.cloudifysource.dsl.cloud.RemoteExecutionModes;
-import org.cloudifysource.dsl.internal.CloudifyConstants;
-import org.cloudifysource.esc.util.ShellCommandBuilder;
-import org.cloudifysource.esc.util.Utils;
-
-/************
- * The agentless installer class is responsible for installing Cloudify on a
- * remote machine, using only SSH. It will upload all relevant files and start
- * the Cloudify agent.
- * 
- * File transfer is handled using Apache commons vfs.
- * 
- * @author barakme
- * 
- */
-public class AgentlessInstaller {
-
-	private static final int MACHINE_ACCESS_NUMBER_OF_RETRIES = 3;
-
-	private static final int TIMEOUT_BETWEEN_MACHINE_ACCESS_ATTEMPTS_MILLIS = 5000;
-
-	private static final String POWERSHELL_CLIENT_SCRIPT = "bootstrap-client.ps1";
-
-	private static final int CIFS_PORT = 445;
-
-	private static final int DEFAULT_ROUTE_RESOLUTION_TIMEOUT = 2 * 60 * 1000; // 2
-																				// minutes
-
-	private static final String LINUX_STARTUP_SCRIPT_NAME = "bootstrap-management.sh";
-	private static final String POWERSHELL_STARTUP_SCRIPT_NAME = "bootstrap-management.bat";
-
-	private static final String CLOUDIFY_LINK_ENV = "GIGASPACES_LINK";
-	private static final String CLOUDIFY_OVERRIDES_LINK_ENV = "GIGASPACES_OVERRIDES_LINK";
-
-	private static final String MACHINE_ZONES_ENV = "MACHINE_ZONES";
-
-	private static final String MACHINE_IP_ADDRESS_ENV = "MACHINE_IP_ADDRESS";
-
-	private static final String GSA_MODE_ENV = "GSA_MODE";
-
-	private static final String NO_WEB_SERVICES_ENV = "NO_WEB_SERVICES";
-
-	private static final String LUS_IP_ADDRESS_ENV = "LUS_IP_ADDRESS";
-
-	private static final String WORKING_HOME_DIRECTORY_ENV = "WORKING_HOME_DIRECTORY";
-
-	private static final String GSA_RESERVATION_ID_ENV = "GSA_RESERVATION_ID";
-
-	private static final String CLOUD_FILE = "CLOUD_FILE";
-
-	private static final java.util.logging.Logger logger = java.util.logging.Logger.getLogger(AgentlessInstaller.class
-			.getName());
-
-	// tries opening a socket to port 22, and waits for the specified connection
-	// timeout
-	// between retry attempts it sleeps the specified diration
-	private static final int CONNECTION_TEST_SOCKET_CONNECT_TIMEOUT_MILLIS = 10000;
-
-	private static final int CONNECTION_TEST_SLEEP_BEFORE_RETRY_MILLIS = 5 * 1000;
-
-	private static final int SSH_PORT = 22;
-
-	// TODO check if this is the proper timeout
-	// timeout of uploading a file over SFTP
-	private static final int SFTP_DISCONNECT_DETECTION_TIMEOUT_MILLIS = 10 * 1000;
-
-	private final List<AgentlessInstallerListener> eventsListenersList = new LinkedList<AgentlessInstallerListener>();
-
-	private static final String[] POWERSHELL_INSTALLED_COMMAND = new String[] { "powershell.exe", "-inputformat",
-			"none", "-?" };
-
-	// indicates if powershell is installed on this host. If null, installation
-	// test was not performed.
-	private static volatile Boolean powerShellInstalled = null;
-	/******
-	 * Name of the logger used for piping out ssh output.
-	 */
-	public static final String SSH_OUTPUT_LOGGER_NAME = AgentlessInstaller.class.getName() + ".ssh.output";
-
-	/********
-	 * Name of the internal logger used by the ssh component.
-	 */
-	public static final String SSH_LOGGER_NAME = "com.jcraft.jsch";
-
-	/***********
-	 * Constructor.
-	 */
-	public AgentlessInstaller() {
-		final Logger sshLogger = Logger.getLogger(SSH_LOGGER_NAME);
-		com.jcraft.jsch.JSch.setLogger(new JschJdkLogger(sshLogger));
-	}
-
-	private static InetAddress waitForRoute(final String ip, final long endTime) throws InstallerException,
-			InterruptedException {
-		Exception lastException = null;
-		while (System.currentTimeMillis() < endTime) {
-
-			try {
-				return InetAddress.getByName(ip);
-			} catch (final IOException e) {
-				lastException = e;
-			}
-			Thread.sleep(CONNECTION_TEST_SLEEP_BEFORE_RETRY_MILLIS);
-
-		}
-
-		throw new InstallerException("Failed to resolve installation target: " + ip, lastException);
-	}
-
-	/*******
-	 * Checks if a TCP connection to a remote machine and port is possible.
-	 * 
-	 * @param ip
-	 *            remote machine ip.
-	 * @param port
-	 *            remote machine port.
-	 * @param timeout
-	 *            duration to wait for successful connection.
-	 * @param unit
-	 *            time unit to wait.
-	 * @throws InstallerException .
-	 * @throws InstallerException .
-	 * @throws TimeoutException .
-	 * @throws InterruptedException .
-	 * @throws ElasticMachineProvisioningException
-	 */
-	public static void checkConnection(final String ip, final int port, final long timeout, final TimeUnit unit)
-			throws TimeoutException, InterruptedException, InstallerException {
-
-		final long end = System.currentTimeMillis() + unit.toMillis(timeout);
-
-		final InetAddress inetAddress = waitForRoute(ip,
-				Math.min(end, System.currentTimeMillis() + DEFAULT_ROUTE_RESOLUTION_TIMEOUT));
-		final InetSocketAddress socketAddress = new InetSocketAddress(inetAddress, port);
-
-		logger.fine("Checking connection to: " + socketAddress);
-		while (System.currentTimeMillis() + CONNECTION_TEST_SLEEP_BEFORE_RETRY_MILLIS < end) {
-
-			// need to sleep since sock.connect may return immediately, and
-			// server may take time to start
-			Thread.sleep(CONNECTION_TEST_SLEEP_BEFORE_RETRY_MILLIS);
-
-			final Socket sock = new Socket();
-			try {
-				sock.connect(socketAddress, CONNECTION_TEST_SOCKET_CONNECT_TIMEOUT_MILLIS);
-				return;
-			} catch (final IOException e) {
-				logger.log(Level.FINE, "Checking connection to: " + socketAddress, e);
-				// retry
-			} finally {
-				if (sock != null) {
-					try {
-						sock.close();
-					} catch (final IOException e) {
-						logger.fine("Failed to close socket");
-					}
-				}
-			}
-		}
-		throw new TimeoutException("Failed connecting to " + ip + ":" + port);
-
-	}
-
-	/****
-	 * Copies files from local dir to remote dir.
-	 * 
-	 * @param host
-	 *            host name or ip address of remote machine.
-	 * @param username
-	 *            ssh username of remote machine.
-	 * @param password
-	 *            ssh password of remote machine.
-	 * @param srcDir
-	 *            local directory.
-	 * @param toDir
-	 *            remote directory.
-	 * @param keyFile
-	 *            The key file of the remote machine, if used. private key file.
-	 * @param excludedFile
-	 *            Files that should not be copied.
-	 * @param cloudFile
-	 *            The cloud file.
-	 * @param timeout
-	 *            Time before timeout is thrown.
-	 * @param unit
-	 *            Time unit, relevant to timeout parameter.
-	 * @param fileTransferMode
-	 *            Remote file system type.
-	 * @throws IOException
-	 *             in case of an error during file transfer.
-	 * @throws TimeoutException
-	 * @throws URISyntaxException
-	 * @throws InstallerException
-	 * @throws InterruptedException
-	 */
-	private void copyFiles(final InstallationDetails details, final String host, final Set<String> excludedFiles,
-			final long timeout, final TimeUnit unit) throws IOException, TimeoutException, URISyntaxException,
-			InterruptedException, InstallerException {
-
-		if (timeout < 0) {
-			throw new TimeoutException("Uploading files to host " + host + " timed out");
-		}
-		final long end = System.currentTimeMillis() + unit.toMillis(timeout);
-
-		final FileSystemOptions opts = new FileSystemOptions();
-
-		FileSystemManager createdManager = null;
-		String target = null;
-		switch (details.getFileTransferMode()) {
-		case SCP:
-			createdManager = createRemoteSSHFileSystem(details.getKeyFile(), opts, details);
-
-			final String userDetails;
-			if (details.getPassword() != null && details.getPassword().length() > 0) {
-				userDetails = details.getUsername() + ":" + details.getPassword();
-			} else {
-				userDetails = details.getUsername();
-			}
-			target = new java.net.URI("sftp", userDetails, host, SSH_PORT, details.getRemoteDir(), null, null)
-					.toASCIIString();
-			break;
-		case CIFS:
-			checkConnection(host, CIFS_PORT, timeout, unit);
-			createdManager = VFS.getManager();
-
-			target = new java.net.URI("smb", details.getUsername() + ":" + details.getPassword(), host, CIFS_PORT,
-					details.getRemoteDir(), null, null).toASCIIString();
-
-			break;
-		default:
-			throw new UnsupportedOperationException("Unsupported Remote File System: "
-					+ details.getFileTransferMode().toString());
-		}
-
-		// when bootstrapping a management machine, pass all of the cloud
-		// configuration, including all template
-		// for an agent machine, just pass the upload dir fot the specific
-		// template.
-		String localDirPath = details.getLocalDir();
-		if (details.isLus()) {
-			if (details.getCloudFile() == null) {
-				throw new IllegalArgumentException("While bootstrapping a management machine, cloud file is null");
-			}
-
-			localDirPath = details.getCloudFile().getParentFile().getAbsolutePath();
-
-		}
-
-		logger.fine("Setting local directory for file upload to: " + localDirPath);
-		final FileSystemManager mng = createdManager;
-
-		mng.setLogger(org.apache.commons.logging.LogFactory.getLog(logger.getName()));
-		final FileObject localDir = mng.resolveFile("file:" + localDirPath);
-
-		final FileObject remoteDir = resolveTargetDirectory(opts, target, mng);
-
-		logger.fine("Copying files to: " + target + " from local dir: " + localDir.getName().getPath() + " excluding "
-				+ excludedFiles.toString());
-
-		try {
-			remoteDir.copyFrom(localDir, new FileSelector() {
-
-				@Override
-				public boolean includeFile(final FileSelectInfo fileInfo) throws Exception {
-					if (excludedFiles.contains(fileInfo.getFile().getName().getBaseName())) {
-						logger.fine(fileInfo.getFile().getName().getBaseName() + " excluded");
-						return false;
-
-					}
-					// The key file shouldn't be copied to any machine aside
-					// from the management machine.
-					if (details.getKeyFile() != null) {
-						if (fileInfo.getFile().getType() == FileType.FILE) {
-							final String fileName = new File(fileInfo.getFile().getURL().toString()).getName();
-							final String keyFileName = new File(details.getKeyFile()).getName();
-							if (StringUtils.equals(keyFileName, fileName)) {
-								if (!details.isLus()) {
-									return false;
-								}
-							}
-						}
-					}
-
-					final FileObject remoteFile = mng.resolveFile(remoteDir,
-							localDir.getName().getRelativeName(fileInfo.getFile().getName()));
-
-					if (!remoteFile.exists()) {
-						logger.fine(fileInfo.getFile().getName().getBaseName() + " missing on server");
-						return true;
-					}
-
-					if (fileInfo.getFile().getType() == FileType.FILE) {
-						final long remoteSize = remoteFile.getContent().getSize();
-						final long localSize = fileInfo.getFile().getContent().getSize();
-						final boolean res = localSize != remoteSize;
-						if (res) {
-							logger.fine(fileInfo.getFile().getName().getBaseName() + " different on server");
-						}
-						return res;
-					}
-					return false;
-
-				}
-
-				@Override
-				public boolean traverseDescendents(final FileSelectInfo fileInfo) throws Exception {
-					return true;
-				}
-			});
-
-			if (details.getCloudFile() != null) {
-				// copy cloud file too TODO - remote this
-				final FileObject cloudFileParentObject = mng.resolveFile(details.getCloudFile().getParentFile()
-						.getAbsolutePath());
-				final FileObject cloudFileObject = mng.resolveFile(details.getCloudFile().getAbsolutePath());
-				remoteDir.copyFrom(cloudFileParentObject, new FileSelector() {
-
-					@Override
-					public boolean traverseDescendents(final FileSelectInfo fileInfo) throws Exception {
-						return true;
-					}
-
-					@Override
-					public boolean includeFile(final FileSelectInfo fileInfo) throws Exception {
-						return fileInfo.getFile().equals(cloudFileObject);
-
-					}
-				});
-			}
-
-			logger.fine("Copying files to: " + target + " completed.");
-		} finally {
-			mng.closeFileSystem(remoteDir.getFileSystem());
-			mng.closeFileSystem(localDir.getFileSystem());
-		}
-
-		if (end < System.currentTimeMillis()) {
-			throw new TimeoutException("Uploading files to host " + host + " timed out");
-		}
-	}
-
-	private FileObject resolveTargetDirectory(final FileSystemOptions opts, final String target,
-			final FileSystemManager mng) throws FileSystemException {
-		FileSystemException lastException = null;
-		// TODO - move these constants to an external configuration file
-		for (int i = 0; i < MACHINE_ACCESS_NUMBER_OF_RETRIES; ++i) {
-			try {
-				final FileObject targetDirectory = mng.resolveFile(target, opts);
-				logger.fine("Remote directory resolved successfully.");
-				return targetDirectory;
-			} catch (final FileSystemException fse) {
-				logger.fine("Attempt number: " + (i + 1) + " to reslve remote directory failed."
-						+ " This may be a temporary issue while remote machine is starting up.");
-				try {
-					Thread.sleep(TIMEOUT_BETWEEN_MACHINE_ACCESS_ATTEMPTS_MILLIS);
-				} catch (final InterruptedException e) {
-					// ignore
-				}
-				lastException = fse;
-			}
-		}
-		throw lastException;
-	}
-
-	private FileSystemManager createRemoteSSHFileSystem(final String keyFile, final FileSystemOptions opts,
-			final InstallationDetails details) throws FileSystemException, FileNotFoundException {
-		SftpFileSystemConfigBuilder.getInstance().setStrictHostKeyChecking(opts, "no");
-
-		final Object preferredAuthenticationMethods = details.getCustomData().get(
-				CloudifyConstants.INSTALLER_CUSTOM_DATA_SFTP_PREFERRED_AUTHENTICATION_METHODS_KEY);
-
-		if (preferredAuthenticationMethods != null && String.class.isInstance(preferredAuthenticationMethods)) {
-			SftpFileSystemConfigBuilder.getInstance().setPreferredAuthentications(opts,
-					(String) preferredAuthenticationMethods);
-		}
-
-		SftpFileSystemConfigBuilder.getInstance().setUserDirIsRoot(opts, false);
-
-		if (keyFile != null && keyFile.length() > 0) {
-			final File temp = new File(keyFile);
-			if (!temp.exists()) {
-				throw new FileNotFoundException("Could not find key file: " + temp + ". KeyFile " + keyFile
-						+ " that was passed in the installation Details does not exist");
-			}
-			SftpFileSystemConfigBuilder.getInstance().setIdentities(opts, new File[] { temp });
-		}
-
-		SftpFileSystemConfigBuilder.getInstance().setTimeout(opts, SFTP_DISCONNECT_DETECTION_TIMEOUT_MILLIS);
-		return VFS.getManager();
-	}
-
-	/**********
-	 * Cleans up a remote machine. Cleanup over CIFS currently does not work.
-	 * 
-	 * @param details
-	 *            the details of the remote machine.
-	 * @param timeout
-	 *            the timeout value.
-	 * @param unit
-	 *            the timeout unit.
-	 * @throws InstallerException
-	 *             In case of an error in the cleanup.
-	 * @throws TimeoutException
-	 *             If the specified timeout is exceeded.
-	 * @throws InterruptedException
-	 *             If the current thread is interrupted.
-	 */
-	public void uninstallMachine(final InstallationDetails details, final long timeout, final TimeUnit unit)
-			throws InstallerException, TimeoutException, InterruptedException {
-
-		deleteRemoteFiles(details, timeout, unit);
-
-	}
-
-	private void deleteRemoteFiles(final InstallationDetails details, final long timeout, final TimeUnit unit)
-			throws TimeoutException, InstallerException, InterruptedException {
-		final String host = details.isConnectedToPrivateIp() ? details.getPrivateIp() : details.getPublicIp();
-		if (timeout < 0) {
-			throw new TimeoutException("Uploading files to host " + host + " timed out");
-		}
-		final long end = System.currentTimeMillis() + unit.toMillis(timeout);
-
-		final FileSystemOptions opts = new FileSystemOptions();
-
-		FileSystemManager createdManager = null;
-		String target = null;
-		switch (details.getFileTransferMode()) {
-		case SCP:
-			try {
-				createdManager = createRemoteSSHFileSystem(details.getKeyFile(), opts, details);
-			} catch (final FileSystemException e) {
-				throw new InstallerException("Failed to load remote file system: " + e.getMessage(), e);
-			} catch (final FileNotFoundException e) {
-				throw new InstallerException("Failed to load remote file system: " + e.getMessage(), e);
-			}
-
-			final String userDetails;
-			if (details.getPassword() != null && details.getPassword().length() > 0) {
-				userDetails = details.getUsername() + ":" + details.getPassword();
-			} else {
-				userDetails = details.getUsername();
-			}
-			try {
-				target = new java.net.URI("sftp", userDetails, host, SSH_PORT, details.getRemoteDir(), null, null)
-						.toASCIIString();
-			} catch (final URISyntaxException e) {
-				throw new InstallerException("Failed to create URI for remote file system", e);
-			}
-			break;
-		case CIFS:
-			checkConnection(host, CIFS_PORT, timeout, unit);
-			try {
-				createdManager = VFS.getManager();
-			} catch (final FileSystemException e) {
-				throw new InstallerException("Failed to load remote file system: " + e.getMessage(), e);
-			}
-
-			try {
-				target = new java.net.URI("smb", details.getUsername() + ":" + details.getPassword(), host, CIFS_PORT,
-						details.getRemoteDir(), null, null).toASCIIString();
-			} catch (final URISyntaxException e) {
-				throw new InstallerException("Failed to create URI for remote file system", e);
-			}
-
-			break;
-		default:
-			throw new UnsupportedOperationException("Unsupported Remote File System: "
-					+ details.getFileTransferMode().toString());
-		}
-
-		// delete all files under remote location
-		final FileSystemManager mng = createdManager;
-
-		mng.setLogger(org.apache.commons.logging.LogFactory.getLog(logger.getName()));
-
-		FileObject remoteDir;
-		try {
-			remoteDir = resolveTargetDirectory(opts, target, mng);
-		} catch (final FileSystemException e) {
-			throw new InstallerException("Failed to load remote location (" + target + "): " + e.getMessage(), e);
-		}
-
-		logger.fine("deleting remote dir: " + remoteDir.getName().getPath());
-
-		try {
-			remoteDir.delete(new FileSelector() {
-
-				@Override
-				public boolean traverseDescendents(final FileSelectInfo fileInfo) throws Exception {
-					return true;
-				}
-
-				@Override
-				public boolean includeFile(final FileSelectInfo fileInfo) throws Exception {
-					return true;
-				}
-			});
-		} catch (final FileSystemException e) {
-
-			throw new InstallerException("Failed to delete remote directory files: " + e.getMessage(), e);
-		} finally {
-			mng.closeFileSystem(remoteDir.getFileSystem());
-		}
-
-		if (end < System.currentTimeMillis()) {
-			throw new TimeoutException("Uploading files to host " + host + " timed out");
-		}
-	}
-
-	/******
-	 * Performs installation on a remote machine with a known IP.
-	 * 
-	 * @param details
-	 *            the installation details.
-	 * @param timeout
-	 *            the timeout duration.
-	 * @param unit
-	 *            the timeout unit.
-	 * @throws InterruptedException .
-	 * @throws TimeoutException .
-	 * @throws InstallerException .
-	 */
-	public void installOnMachineWithIP(final InstallationDetails details, final long timeout, final TimeUnit unit)
-			throws TimeoutException, InterruptedException, InstallerException {
-
-		final long end = System.currentTimeMillis() + unit.toMillis(timeout);
-
-		if (details.getLocator() == null) {
-			// We are installing the lus now
-			details.setLocator(details.getPrivateIp());
-		}
-
-		logger.fine("Executing agentless installer with the following details:\n" + details.toString());
-
-		final String targetHost = details.isConnectedToPrivateIp() ? details.getPrivateIp() : details.getPublicIp();
-
-		int port = 0;
-		switch (details.getFileTransferMode()) {
-		case CIFS:
-			port = CIFS_PORT;
-			break;
-		case SCP:
-			port = SSH_PORT;
-			break;
-		default:
-			throw new UnsupportedOperationException("File Transfer Mode: " + details.getFileTransferMode()
-					+ " not supported");
-		}
-
-		publishEvent("attempting_to_access_vm", targetHost);
-		checkConnection(targetHost, port, Utils.millisUntil(end), TimeUnit.MILLISECONDS);
-
-		// upload bootstrap files
-		publishEvent("uploading_files_to_node", targetHost);
-		uploadFilesToServer(details, end, targetHost);
-
-		// launch the cloudify agent
-		publishEvent("launching_agent_on_node", targetHost);
-		remoteExecuteAgentOnServer(details, end, targetHost);
-
-		publishEvent("install_completed_on_node", targetHost);
-
-	}
-
-	private void remoteExecuteAgentOnServer(final InstallationDetails details, final long end, final String targetHost)
-			throws InstallerException, TimeoutException, InterruptedException {
-
-		// get script for execution mode
-		final String scriptFileName = getScriptFileName(details);
-
-		String remoteDirectory = details.getRemoteDir();
-		if (remoteDirectory.endsWith("/")) {
-			remoteDirectory = remoteDirectory.substring(0, remoteDirectory.length() - 1);
-		}
-		if (details.isLus()) { // TODO - fix - use local dir of template
-			// add the relative path to the cloud file location
-			remoteDirectory = remoteDirectory + "/" + details.getRelativeLocalDir();
-		}
-
-		final String scriptPath = remoteDirectory + "/" + scriptFileName;
-
-		final ShellCommandBuilder scb = new ShellCommandBuilder(details.getRemoteExecutionMode())
-				.exportVar(LUS_IP_ADDRESS_ENV, details.getLocator())
-				.exportVar(GSA_MODE_ENV, details.isLus() ? "lus" : "agent")
-<<<<<<< HEAD
-				.exportVar(CloudifyConstants.SPRING_BEANS_PROFILE_ENV_VAR, "nonsecure")
-				.exportVar(NO_WEB_SERVICES_ENV,
-						details.isNoWebServices() ? "true" : "false")
-				.exportVar(
-						MACHINE_IP_ADDRESS_ENV,
-						details.isBindToPrivateIp() ? details.getPrivateIp()
-								: details.getPublicIp())
-=======
-				.exportVar(NO_WEB_SERVICES_ENV, details.isNoWebServices() ? "true" : "false")
-				.exportVar(MACHINE_IP_ADDRESS_ENV,
-						details.isBindToPrivateIp() ? details.getPrivateIp() : details.getPublicIp())
->>>>>>> 7817d627
-				.exportVar(MACHINE_ZONES_ENV, details.getZones())
-				.exportVar(CLOUDIFY_LINK_ENV,
-						details.getCloudifyUrl() != null ? "\"" + details.getCloudifyUrl() + "\"" : "")
-				.exportVar(CLOUDIFY_OVERRIDES_LINK_ENV,
-						details.getOverridesUrl() != null ? "\"" + details.getOverridesUrl() + "\"" : "")
-				.exportVar(WORKING_HOME_DIRECTORY_ENV, remoteDirectory)
-				.exportVar(CloudifyConstants.GIGASPACES_AGENT_ENV_PRIVATE_IP, details.getPrivateIp())
-				.exportVar(CloudifyConstants.GIGASPACES_AGENT_ENV_PUBLIC_IP, details.getPublicIp())
-				.exportVar(CloudifyConstants.GIGASPACES_CLOUD_TEMPLATE_NAME, details.getTemplateName())
-
-				// maintain backwards compatibility for pre 2.3.0
-				.exportVar(CloudifyConstants.CLOUDIFY_AGENT_ENV_PRIVATE_IP, details.getPrivateIp())
-				.exportVar(CloudifyConstants.CLOUDIFY_AGENT_ENV_PUBLIC_IP, details.getPublicIp());
-
-		if (details.getReservationId() != null) {
-			scb.exportVar(GSA_RESERVATION_ID_ENV, details.getReservationId().toString());
-		}
-
-		if (details.isLus()) {
-			String remotePath = details.getRemoteDir();
-			if (!remotePath.endsWith("/")) {
-				remotePath += "/";
-			}
-			scb.exportVar(CLOUD_FILE, remotePath + details.getCloudFile().getName());
-		}
-
-		if (details.getUsername() != null) {
-			scb.exportVar("USERNAME", details.getUsername());
-		}
-		if (details.getPassword() != null) {
-			scb.exportVar("PASSWORD", details.getPassword());
-		}
-
-		final Set<Entry<String, String>> entries = details.getExtraRemoteEnvironmentVariables().entrySet();
-		for (final Entry<String, String> entry : entries) {
-			scb.exportVar(entry.getKey(), entry.getValue());
-		}
-
-		scb.chmodExecutable(scriptPath).call(scriptPath);
-
-		final String command = scb.toString();
-
-		logger.fine("Calling startup script on target: " + targetHost + " with LOCATOR=" + details.getLocator()
-				+ "\nThis may take a few minutes");
-
-		switch (details.getRemoteExecutionMode()) {
-		case SSH:
-			sshCommand(targetHost, command, details.getUsername(), details.getPassword(), details.getKeyFile(),
-					Utils.millisUntil(end), TimeUnit.MILLISECONDS);
-
-			break;
-		case WINRM:
-			powershellCommand(targetHost, command, details.getUsername(), details.getPassword(), details.getKeyFile(),
-					Utils.millisUntil(end), TimeUnit.MILLISECONDS, details.getLocalDir());
-			break;
-		default:
-			throw new UnsupportedOperationException();
-		}
-	}
-
-	private String getScriptFileName(final InstallationDetails details) {
-		final String scriptFileName;
-
-		switch (details.getRemoteExecutionMode()) {
-		case WINRM:
-			scriptFileName = POWERSHELL_STARTUP_SCRIPT_NAME + "";
-			// scriptFileName = "bootstrap-management.ps1";
-			break;
-		case SSH:
-			scriptFileName = LINUX_STARTUP_SCRIPT_NAME;
-			break;
-		default:
-			throw new UnsupportedOperationException("Remote Execution Mode: " + details.getRemoteExecutionMode()
-					+ " not supported");
-		}
-		return scriptFileName;
-	}
-
-	private void uploadFilesToServer(final InstallationDetails details, final long end, final String targetHost)
-			throws TimeoutException, InstallerException, InterruptedException {
-		try {
-			final Set<String> excludedFiles = new HashSet<String>();
-			if (!details.isLus() && details.getManagementOnlyFiles() != null) {
-				excludedFiles.addAll(Arrays.asList(details.getManagementOnlyFiles()));
-			}
-			copyFiles(details, targetHost, excludedFiles, Utils.millisUntil(end), TimeUnit.MILLISECONDS);
-		} catch (final FileSystemException e) {
-			throw new InstallerException("Uploading files to remote server failed.", e);
-		} catch (final IOException e) {
-			throw new InstallerException("Uploading files to remote server failed.", e);
-		} catch (final URISyntaxException e) {
-			throw new InstallerException("Uploading files to remote server failed.", e);
-		}
-	}
-
-	private List<String> getPowershellCommandLine(final String target, final String username, final String password,
-			final String command, final String localDir) throws FileNotFoundException {
-
-		final File clientScriptFile = new File(localDir, POWERSHELL_CLIENT_SCRIPT);
-		if (!clientScriptFile.exists()) {
-			throw new FileNotFoundException(
-					"Could not find expected powershell client script in local directory. Was expecting file: "
-							+ clientScriptFile.getAbsolutePath());
-		}
-		final String[] commandLineParts = { "powershell.exe", "-inputformat", "none", "-File",
-				clientScriptFile.getAbsolutePath(), "-target", target, "-password", quoteString(password), "-username",
-				quoteString(username), "-command", quoteString(command) };
-
-		return Arrays.asList(commandLineParts);
-	}
-
-	private String quoteString(final String input) {
-		return "\"" + input + "\"";
-	}
-
-	private void powershellCommand(final String targetHost, final String command, final String username,
-			final String password, final String keyFile, final long millisUntil, final TimeUnit milliseconds,
-			final String localDir) throws InstallerException, InterruptedException, TimeoutException {
-		logger.fine("Executing: " + command + " on: " + targetHost);
-
-		logger.fine("Checking if powershell is installed");
-		try {
-			checkPowershellInstalled();
-		} catch (final IOException e) {
-			throw new InstallerException("Error while trying to find powershell.exe", e);
-		}
-
-		logger.fine("Checking WinRM Connection");
-		checkConnection(targetHost, RemoteExecutionModes.WINRM.getPort(), millisUntil, milliseconds);
-
-		logger.fine("Executing remote command");
-		try {
-			invokeRemotePowershellCommand(targetHost, command, username, password, localDir);
-		} catch (final FileNotFoundException e) {
-			throw new InstallerException("Failed to invoke remote powershell command", e);
-		}
-
-	}
-
-	private String invokeRemotePowershellCommand(final String targetHost, final String command, final String username,
-			final String password, final String localDir) throws InstallerException, InterruptedException,
-			FileNotFoundException {
-
-		final List<String> fullCommand = getPowershellCommandLine(targetHost, username, password, command, localDir);
-
-		final ProcessBuilder pb = new ProcessBuilder(fullCommand);
-		pb.redirectErrorStream(true);
-
-		try {
-			final Process p = pb.start();
-
-			final String output = readProcessOutput(p);
-			final int exitCode = p.waitFor();
-			if (exitCode != 0) {
-				throw new InstallerException("Remote installation failed with exit code: " + exitCode
-						+ ". Execution output: " + output);
-			}
-			return output;
-		} catch (final IOException e) {
-			throw new InstallerException("Failed to invoke remote installation: " + e.getMessage(), e);
-		}
-	}
-
-	private void checkPowershellInstalled() throws IOException, InterruptedException, InstallerException {
-		if (powerShellInstalled != null) {
-			if (powerShellInstalled.booleanValue()) {
-				return;
-			} else {
-				throw new InstallerException(
-						"powershell.exe is not on installed, or is not available on the system path. "
-								+ "Powershell is required on both client and server for Cloudify to work on Windows. ");
-			}
-		}
-
-		logger.fine("Checking if powershell is installed using: " + Arrays.toString(POWERSHELL_INSTALLED_COMMAND));
-		final ProcessBuilder pb = new ProcessBuilder(Arrays.asList(POWERSHELL_INSTALLED_COMMAND));
-		pb.redirectErrorStream(true);
-
-		final Process p = pb.start();
-
-		final String output = readProcessOutput(p);
-
-		logger.fine("Finished reading output");
-		final int retval = p.waitFor();
-		logger.fine("Powershell installed command exit value: " + retval);
-		if (retval != 0) {
-			throw new InstallerException("powershell.exe is not on installed, or is not available on the system path. "
-					+ "Powershell is required on both client and server for Cloudify to work on Windows. "
-					+ "Execution result: " + output);
-		}
-
-		powerShellInstalled = Boolean.TRUE;
-	}
-
-	private String readProcessOutput(final Process p) throws IOException {
-		final StringBuilder sb = new StringBuilder();
-		final BufferedReader reader = new BufferedReader(new InputStreamReader(p.getInputStream()));
-		try {
-			final String newline = System.getProperty("line.separator");
-			while (true) {
-				final String line = reader.readLine();
-				if (line == null) {
-					break;
-				}
-				this.publishEvent("powershell_output_line", line);
-				logger.fine(line);
-				sb.append(line).append(newline);
-			}
-
-		} finally {
-			try {
-				reader.close();
-			} catch (final IOException e) {
-				logger.log(Level.SEVERE, "Error while closing process input stream: " + e.getMessage(), e);
-
-			}
-
-		}
-		return sb.toString();
-	}
-
-	private void sshCommand(final String host, final String command, final String username, final String password,
-			final String keyFile, final long timeout, final TimeUnit unit) throws InstallerException, TimeoutException {
-
-		try {
-			Utils.executeSSHCommand(host, command, username, password, keyFile, timeout, unit);
-		} catch (final BuildException e) {
-			// There really should be a better way to check that this is a
-			// timeout
-			logger.log(Level.FINE, "The remote boostrap command failed with error: " + e.getMessage()
-					+ ". The command that failed to execute is : " + command, e);
-
-			if (e instanceof BuildTimeoutException) {
-				final TimeoutException ex = new TimeoutException("Remote bootstrap command failed to execute: "
-						+ e.getMessage());
-				ex.initCause(e);
-				throw ex;
-			} else if (e instanceof ExitStatusException) {
-				final ExitStatusException ex = (ExitStatusException) e;
-				final int ec = ex.getStatus();
-				throw new InstallerException("Remote bootstrap command failed with exit code: " + ec, e);
-			} else {
-				throw new InstallerException("Remote bootstrap command failed to execute.", e);
-			}
-		}
-
-	}
-
-	/**********
-	 * Registers an event listener for installation events.
-	 * 
-	 * @param listener
-	 *            the listener.
-	 */
-	public void addListener(final AgentlessInstallerListener listener) {
-		this.eventsListenersList.add(listener);
-	}
-
-	/*********
-	 * This method is public so that implementation classes for file copy and
-	 * remote execution can publish events.
-	 * 
-	 * @param eventName
-	 *            .
-	 * @param args
-	 *            .
-	 */
-	public void publishEvent(final String eventName, final Object... args) {
-		for (final AgentlessInstallerListener listner : this.eventsListenersList) {
-			try {
-				listner.onInstallerEvent(eventName, args);
-			} catch (final Exception e) {
-				logger.log(Level.FINE, "Exception in listener while publishing event: " + eventName
-						+ " with arguments: " + Arrays.toString(args), e);
-			}
-		}
-	}
-
-}
+/*******************************************************************************
+ * Copyright (c) 2011 GigaSpaces Technologies Ltd. All rights reserved
+ *
+ * Licensed under the Apache License, Version 2.0 (the "License");
+ * you may not use this file except in compliance with the License.
+ * You may obtain a copy of the License at
+ *
+ *       http://www.apache.org/licenses/LICENSE-2.0
+ *
+ * Unless required by applicable law or agreed to in writing, software
+ * distributed under the License is distributed on an "AS IS" BASIS,
+ * WITHOUT WARRANTIES OR CONDITIONS OF ANY KIND, either express or implied.
+ * See the License for the specific language governing permissions and
+ * limitations under the License.
+ *******************************************************************************/
+package org.cloudifysource.esc.installer;
+
+import java.io.BufferedReader;
+import java.io.File;
+import java.io.FileNotFoundException;
+import java.io.IOException;
+import java.io.InputStreamReader;
+import java.net.InetAddress;
+import java.net.InetSocketAddress;
+import java.net.Socket;
+import java.net.URISyntaxException;
+import java.util.Arrays;
+import java.util.HashSet;
+import java.util.LinkedList;
+import java.util.List;
+import java.util.Map.Entry;
+import java.util.Set;
+import java.util.concurrent.TimeUnit;
+import java.util.concurrent.TimeoutException;
+import java.util.logging.Level;
+import java.util.logging.Logger;
+
+import org.apache.commons.lang.StringUtils;
+import org.apache.commons.vfs2.FileObject;
+import org.apache.commons.vfs2.FileSelectInfo;
+import org.apache.commons.vfs2.FileSelector;
+import org.apache.commons.vfs2.FileSystemException;
+import org.apache.commons.vfs2.FileSystemManager;
+import org.apache.commons.vfs2.FileSystemOptions;
+import org.apache.commons.vfs2.FileType;
+import org.apache.commons.vfs2.VFS;
+import org.apache.commons.vfs2.provider.sftp.SftpFileSystemConfigBuilder;
+import org.apache.tools.ant.BuildException;
+import org.apache.tools.ant.ExitStatusException;
+import org.apache.tools.ant.taskdefs.optional.testing.BuildTimeoutException;
+import org.cloudifysource.dsl.cloud.RemoteExecutionModes;
+import org.cloudifysource.dsl.internal.CloudifyConstants;
+import org.cloudifysource.esc.util.ShellCommandBuilder;
+import org.cloudifysource.esc.util.Utils;
+
+/************
+ * The agentless installer class is responsible for installing Cloudify on a
+ * remote machine, using only SSH. It will upload all relevant files and start
+ * the Cloudify agent.
+ * 
+ * File transfer is handled using Apache commons vfs.
+ * 
+ * @author barakme
+ * 
+ */
+public class AgentlessInstaller {
+
+	private static final int MACHINE_ACCESS_NUMBER_OF_RETRIES = 3;
+
+	private static final int TIMEOUT_BETWEEN_MACHINE_ACCESS_ATTEMPTS_MILLIS = 5000;
+
+	private static final String POWERSHELL_CLIENT_SCRIPT = "bootstrap-client.ps1";
+
+	private static final int CIFS_PORT = 445;
+
+	private static final int DEFAULT_ROUTE_RESOLUTION_TIMEOUT = 2 * 60 * 1000; // 2
+																				// minutes
+
+	private static final String LINUX_STARTUP_SCRIPT_NAME = "bootstrap-management.sh";
+	private static final String POWERSHELL_STARTUP_SCRIPT_NAME = "bootstrap-management.bat";
+
+	private static final String CLOUDIFY_LINK_ENV = "GIGASPACES_LINK";
+	private static final String CLOUDIFY_OVERRIDES_LINK_ENV = "GIGASPACES_OVERRIDES_LINK";
+
+	private static final String MACHINE_ZONES_ENV = "MACHINE_ZONES";
+
+	private static final String MACHINE_IP_ADDRESS_ENV = "MACHINE_IP_ADDRESS";
+
+	private static final String GSA_MODE_ENV = "GSA_MODE";
+
+	private static final String NO_WEB_SERVICES_ENV = "NO_WEB_SERVICES";
+
+	private static final String LUS_IP_ADDRESS_ENV = "LUS_IP_ADDRESS";
+
+	private static final String WORKING_HOME_DIRECTORY_ENV = "WORKING_HOME_DIRECTORY";
+
+	private static final String GSA_RESERVATION_ID_ENV = "GSA_RESERVATION_ID";
+
+	private static final String CLOUD_FILE = "CLOUD_FILE";
+
+	private static final java.util.logging.Logger logger = java.util.logging.Logger.getLogger(AgentlessInstaller.class
+			.getName());
+
+	// tries opening a socket to port 22, and waits for the specified connection
+	// timeout
+	// between retry attempts it sleeps the specified diration
+	private static final int CONNECTION_TEST_SOCKET_CONNECT_TIMEOUT_MILLIS = 10000;
+
+	private static final int CONNECTION_TEST_SLEEP_BEFORE_RETRY_MILLIS = 5 * 1000;
+
+	private static final int SSH_PORT = 22;
+
+	// TODO check if this is the proper timeout
+	// timeout of uploading a file over SFTP
+	private static final int SFTP_DISCONNECT_DETECTION_TIMEOUT_MILLIS = 10 * 1000;
+
+	private final List<AgentlessInstallerListener> eventsListenersList = new LinkedList<AgentlessInstallerListener>();
+
+	private static final String[] POWERSHELL_INSTALLED_COMMAND = new String[] { "powershell.exe", "-inputformat",
+			"none", "-?" };
+
+	// indicates if powershell is installed on this host. If null, installation
+	// test was not performed.
+	private static volatile Boolean powerShellInstalled = null;
+	/******
+	 * Name of the logger used for piping out ssh output.
+	 */
+	public static final String SSH_OUTPUT_LOGGER_NAME = AgentlessInstaller.class.getName() + ".ssh.output";
+
+	/********
+	 * Name of the internal logger used by the ssh component.
+	 */
+	public static final String SSH_LOGGER_NAME = "com.jcraft.jsch";
+
+	/***********
+	 * Constructor.
+	 */
+	public AgentlessInstaller() {
+		final Logger sshLogger = Logger.getLogger(SSH_LOGGER_NAME);
+		com.jcraft.jsch.JSch.setLogger(new JschJdkLogger(sshLogger));
+	}
+
+	private static InetAddress waitForRoute(final String ip, final long endTime) throws InstallerException,
+			InterruptedException {
+		Exception lastException = null;
+		while (System.currentTimeMillis() < endTime) {
+
+			try {
+				return InetAddress.getByName(ip);
+			} catch (final IOException e) {
+				lastException = e;
+			}
+			Thread.sleep(CONNECTION_TEST_SLEEP_BEFORE_RETRY_MILLIS);
+
+		}
+
+		throw new InstallerException("Failed to resolve installation target: " + ip, lastException);
+	}
+
+	/*******
+	 * Checks if a TCP connection to a remote machine and port is possible.
+	 * 
+	 * @param ip
+	 *            remote machine ip.
+	 * @param port
+	 *            remote machine port.
+	 * @param timeout
+	 *            duration to wait for successful connection.
+	 * @param unit
+	 *            time unit to wait.
+	 * @throws InstallerException .
+	 * @throws InstallerException .
+	 * @throws TimeoutException .
+	 * @throws InterruptedException .
+	 * @throws ElasticMachineProvisioningException
+	 */
+	public static void checkConnection(final String ip, final int port, final long timeout, final TimeUnit unit)
+			throws TimeoutException, InterruptedException, InstallerException {
+
+		final long end = System.currentTimeMillis() + unit.toMillis(timeout);
+
+		final InetAddress inetAddress = waitForRoute(ip,
+				Math.min(end, System.currentTimeMillis() + DEFAULT_ROUTE_RESOLUTION_TIMEOUT));
+		final InetSocketAddress socketAddress = new InetSocketAddress(inetAddress, port);
+
+		logger.fine("Checking connection to: " + socketAddress);
+		while (System.currentTimeMillis() + CONNECTION_TEST_SLEEP_BEFORE_RETRY_MILLIS < end) {
+
+			// need to sleep since sock.connect may return immediately, and
+			// server may take time to start
+			Thread.sleep(CONNECTION_TEST_SLEEP_BEFORE_RETRY_MILLIS);
+
+			final Socket sock = new Socket();
+			try {
+				sock.connect(socketAddress, CONNECTION_TEST_SOCKET_CONNECT_TIMEOUT_MILLIS);
+				return;
+			} catch (final IOException e) {
+				logger.log(Level.FINE, "Checking connection to: " + socketAddress, e);
+				// retry
+			} finally {
+				if (sock != null) {
+					try {
+						sock.close();
+					} catch (final IOException e) {
+						logger.fine("Failed to close socket");
+					}
+				}
+			}
+		}
+		throw new TimeoutException("Failed connecting to " + ip + ":" + port);
+
+	}
+
+	/****
+	 * Copies files from local dir to remote dir.
+	 * 
+	 * @param host
+	 *            host name or ip address of remote machine.
+	 * @param username
+	 *            ssh username of remote machine.
+	 * @param password
+	 *            ssh password of remote machine.
+	 * @param srcDir
+	 *            local directory.
+	 * @param toDir
+	 *            remote directory.
+	 * @param keyFile
+	 *            The key file of the remote machine, if used. private key file.
+	 * @param excludedFile
+	 *            Files that should not be copied.
+	 * @param cloudFile
+	 *            The cloud file.
+	 * @param timeout
+	 *            Time before timeout is thrown.
+	 * @param unit
+	 *            Time unit, relevant to timeout parameter.
+	 * @param fileTransferMode
+	 *            Remote file system type.
+	 * @throws IOException
+	 *             in case of an error during file transfer.
+	 * @throws TimeoutException
+	 * @throws URISyntaxException
+	 * @throws InstallerException
+	 * @throws InterruptedException
+	 */
+	private void copyFiles(final InstallationDetails details, final String host, final Set<String> excludedFiles,
+			final long timeout, final TimeUnit unit) throws IOException, TimeoutException, URISyntaxException,
+			InterruptedException, InstallerException {
+
+		if (timeout < 0) {
+			throw new TimeoutException("Uploading files to host " + host + " timed out");
+		}
+		final long end = System.currentTimeMillis() + unit.toMillis(timeout);
+
+		final FileSystemOptions opts = new FileSystemOptions();
+
+		FileSystemManager createdManager = null;
+		String target = null;
+		switch (details.getFileTransferMode()) {
+		case SCP:
+			createdManager = createRemoteSSHFileSystem(details.getKeyFile(), opts, details);
+
+			final String userDetails;
+			if (details.getPassword() != null && details.getPassword().length() > 0) {
+				userDetails = details.getUsername() + ":" + details.getPassword();
+			} else {
+				userDetails = details.getUsername();
+			}
+			target = new java.net.URI("sftp", userDetails, host, SSH_PORT, details.getRemoteDir(), null, null)
+					.toASCIIString();
+			break;
+		case CIFS:
+			checkConnection(host, CIFS_PORT, timeout, unit);
+			createdManager = VFS.getManager();
+
+			target = new java.net.URI("smb", details.getUsername() + ":" + details.getPassword(), host, CIFS_PORT,
+					details.getRemoteDir(), null, null).toASCIIString();
+
+			break;
+		default:
+			throw new UnsupportedOperationException("Unsupported Remote File System: "
+					+ details.getFileTransferMode().toString());
+		}
+
+		// when bootstrapping a management machine, pass all of the cloud
+		// configuration, including all template
+		// for an agent machine, just pass the upload dir fot the specific
+		// template.
+		String localDirPath = details.getLocalDir();
+		if (details.isLus()) {
+			if (details.getCloudFile() == null) {
+				throw new IllegalArgumentException("While bootstrapping a management machine, cloud file is null");
+			}
+
+			localDirPath = details.getCloudFile().getParentFile().getAbsolutePath();
+
+		}
+
+		logger.fine("Setting local directory for file upload to: " + localDirPath);
+		final FileSystemManager mng = createdManager;
+
+		mng.setLogger(org.apache.commons.logging.LogFactory.getLog(logger.getName()));
+		final FileObject localDir = mng.resolveFile("file:" + localDirPath);
+
+		final FileObject remoteDir = resolveTargetDirectory(opts, target, mng);
+
+		logger.fine("Copying files to: " + target + " from local dir: " + localDir.getName().getPath() + " excluding "
+				+ excludedFiles.toString());
+
+		try {
+			remoteDir.copyFrom(localDir, new FileSelector() {
+
+				@Override
+				public boolean includeFile(final FileSelectInfo fileInfo) throws Exception {
+					if (excludedFiles.contains(fileInfo.getFile().getName().getBaseName())) {
+						logger.fine(fileInfo.getFile().getName().getBaseName() + " excluded");
+						return false;
+
+					}
+					// The key file shouldn't be copied to any machine aside
+					// from the management machine.
+					if (details.getKeyFile() != null) {
+						if (fileInfo.getFile().getType() == FileType.FILE) {
+							final String fileName = new File(fileInfo.getFile().getURL().toString()).getName();
+							final String keyFileName = new File(details.getKeyFile()).getName();
+							if (StringUtils.equals(keyFileName, fileName)) {
+								if (!details.isLus()) {
+									return false;
+								}
+							}
+						}
+					}
+
+					final FileObject remoteFile = mng.resolveFile(remoteDir,
+							localDir.getName().getRelativeName(fileInfo.getFile().getName()));
+
+					if (!remoteFile.exists()) {
+						logger.fine(fileInfo.getFile().getName().getBaseName() + " missing on server");
+						return true;
+					}
+
+					if (fileInfo.getFile().getType() == FileType.FILE) {
+						final long remoteSize = remoteFile.getContent().getSize();
+						final long localSize = fileInfo.getFile().getContent().getSize();
+						final boolean res = localSize != remoteSize;
+						if (res) {
+							logger.fine(fileInfo.getFile().getName().getBaseName() + " different on server");
+						}
+						return res;
+					}
+					return false;
+
+				}
+
+				@Override
+				public boolean traverseDescendents(final FileSelectInfo fileInfo) throws Exception {
+					return true;
+				}
+			});
+
+			if (details.getCloudFile() != null) {
+				// copy cloud file too TODO - remote this
+				final FileObject cloudFileParentObject = mng.resolveFile(details.getCloudFile().getParentFile()
+						.getAbsolutePath());
+				final FileObject cloudFileObject = mng.resolveFile(details.getCloudFile().getAbsolutePath());
+				remoteDir.copyFrom(cloudFileParentObject, new FileSelector() {
+
+					@Override
+					public boolean traverseDescendents(final FileSelectInfo fileInfo) throws Exception {
+						return true;
+					}
+
+					@Override
+					public boolean includeFile(final FileSelectInfo fileInfo) throws Exception {
+						return fileInfo.getFile().equals(cloudFileObject);
+
+					}
+				});
+			}
+
+			logger.fine("Copying files to: " + target + " completed.");
+		} finally {
+			mng.closeFileSystem(remoteDir.getFileSystem());
+			mng.closeFileSystem(localDir.getFileSystem());
+		}
+
+		if (end < System.currentTimeMillis()) {
+			throw new TimeoutException("Uploading files to host " + host + " timed out");
+		}
+	}
+
+	private FileObject resolveTargetDirectory(final FileSystemOptions opts, final String target,
+			final FileSystemManager mng) throws FileSystemException {
+		FileSystemException lastException = null;
+		// TODO - move these constants to an external configuration file
+		for (int i = 0; i < MACHINE_ACCESS_NUMBER_OF_RETRIES; ++i) {
+			try {
+				final FileObject targetDirectory = mng.resolveFile(target, opts);
+				logger.fine("Remote directory resolved successfully.");
+				return targetDirectory;
+			} catch (final FileSystemException fse) {
+				logger.fine("Attempt number: " + (i + 1) + " to reslve remote directory failed."
+						+ " This may be a temporary issue while remote machine is starting up.");
+				try {
+					Thread.sleep(TIMEOUT_BETWEEN_MACHINE_ACCESS_ATTEMPTS_MILLIS);
+				} catch (final InterruptedException e) {
+					// ignore
+				}
+				lastException = fse;
+			}
+		}
+		throw lastException;
+	}
+
+	private FileSystemManager createRemoteSSHFileSystem(final String keyFile, final FileSystemOptions opts,
+			final InstallationDetails details) throws FileSystemException, FileNotFoundException {
+		SftpFileSystemConfigBuilder.getInstance().setStrictHostKeyChecking(opts, "no");
+
+		final Object preferredAuthenticationMethods = details.getCustomData().get(
+				CloudifyConstants.INSTALLER_CUSTOM_DATA_SFTP_PREFERRED_AUTHENTICATION_METHODS_KEY);
+
+		if (preferredAuthenticationMethods != null && String.class.isInstance(preferredAuthenticationMethods)) {
+			SftpFileSystemConfigBuilder.getInstance().setPreferredAuthentications(opts,
+					(String) preferredAuthenticationMethods);
+		}
+
+		SftpFileSystemConfigBuilder.getInstance().setUserDirIsRoot(opts, false);
+
+		if (keyFile != null && keyFile.length() > 0) {
+			final File temp = new File(keyFile);
+			if (!temp.exists()) {
+				throw new FileNotFoundException("Could not find key file: " + temp + ". KeyFile " + keyFile
+						+ " that was passed in the installation Details does not exist");
+			}
+			SftpFileSystemConfigBuilder.getInstance().setIdentities(opts, new File[] { temp });
+		}
+
+		SftpFileSystemConfigBuilder.getInstance().setTimeout(opts, SFTP_DISCONNECT_DETECTION_TIMEOUT_MILLIS);
+		return VFS.getManager();
+	}
+
+	/**********
+	 * Cleans up a remote machine. Cleanup over CIFS currently does not work.
+	 * 
+	 * @param details
+	 *            the details of the remote machine.
+	 * @param timeout
+	 *            the timeout value.
+	 * @param unit
+	 *            the timeout unit.
+	 * @throws InstallerException
+	 *             In case of an error in the cleanup.
+	 * @throws TimeoutException
+	 *             If the specified timeout is exceeded.
+	 * @throws InterruptedException
+	 *             If the current thread is interrupted.
+	 */
+	public void uninstallMachine(final InstallationDetails details, final long timeout, final TimeUnit unit)
+			throws InstallerException, TimeoutException, InterruptedException {
+
+		deleteRemoteFiles(details, timeout, unit);
+
+	}
+
+	private void deleteRemoteFiles(final InstallationDetails details, final long timeout, final TimeUnit unit)
+			throws TimeoutException, InstallerException, InterruptedException {
+		final String host = details.isConnectedToPrivateIp() ? details.getPrivateIp() : details.getPublicIp();
+		if (timeout < 0) {
+			throw new TimeoutException("Uploading files to host " + host + " timed out");
+		}
+		final long end = System.currentTimeMillis() + unit.toMillis(timeout);
+
+		final FileSystemOptions opts = new FileSystemOptions();
+
+		FileSystemManager createdManager = null;
+		String target = null;
+		switch (details.getFileTransferMode()) {
+		case SCP:
+			try {
+				createdManager = createRemoteSSHFileSystem(details.getKeyFile(), opts, details);
+			} catch (final FileSystemException e) {
+				throw new InstallerException("Failed to load remote file system: " + e.getMessage(), e);
+			} catch (final FileNotFoundException e) {
+				throw new InstallerException("Failed to load remote file system: " + e.getMessage(), e);
+			}
+
+			final String userDetails;
+			if (details.getPassword() != null && details.getPassword().length() > 0) {
+				userDetails = details.getUsername() + ":" + details.getPassword();
+			} else {
+				userDetails = details.getUsername();
+			}
+			try {
+				target = new java.net.URI("sftp", userDetails, host, SSH_PORT, details.getRemoteDir(), null, null)
+						.toASCIIString();
+			} catch (final URISyntaxException e) {
+				throw new InstallerException("Failed to create URI for remote file system", e);
+			}
+			break;
+		case CIFS:
+			checkConnection(host, CIFS_PORT, timeout, unit);
+			try {
+				createdManager = VFS.getManager();
+			} catch (final FileSystemException e) {
+				throw new InstallerException("Failed to load remote file system: " + e.getMessage(), e);
+			}
+
+			try {
+				target = new java.net.URI("smb", details.getUsername() + ":" + details.getPassword(), host, CIFS_PORT,
+						details.getRemoteDir(), null, null).toASCIIString();
+			} catch (final URISyntaxException e) {
+				throw new InstallerException("Failed to create URI for remote file system", e);
+			}
+
+			break;
+		default:
+			throw new UnsupportedOperationException("Unsupported Remote File System: "
+					+ details.getFileTransferMode().toString());
+		}
+
+		// delete all files under remote location
+		final FileSystemManager mng = createdManager;
+
+		mng.setLogger(org.apache.commons.logging.LogFactory.getLog(logger.getName()));
+
+		FileObject remoteDir;
+		try {
+			remoteDir = resolveTargetDirectory(opts, target, mng);
+		} catch (final FileSystemException e) {
+			throw new InstallerException("Failed to load remote location (" + target + "): " + e.getMessage(), e);
+		}
+
+		logger.fine("deleting remote dir: " + remoteDir.getName().getPath());
+
+		try {
+			remoteDir.delete(new FileSelector() {
+
+				@Override
+				public boolean traverseDescendents(final FileSelectInfo fileInfo) throws Exception {
+					return true;
+				}
+
+				@Override
+				public boolean includeFile(final FileSelectInfo fileInfo) throws Exception {
+					return true;
+				}
+			});
+		} catch (final FileSystemException e) {
+
+			throw new InstallerException("Failed to delete remote directory files: " + e.getMessage(), e);
+		} finally {
+			mng.closeFileSystem(remoteDir.getFileSystem());
+		}
+
+		if (end < System.currentTimeMillis()) {
+			throw new TimeoutException("Uploading files to host " + host + " timed out");
+		}
+	}
+
+	/******
+	 * Performs installation on a remote machine with a known IP.
+	 * 
+	 * @param details
+	 *            the installation details.
+	 * @param timeout
+	 *            the timeout duration.
+	 * @param unit
+	 *            the timeout unit.
+	 * @throws InterruptedException .
+	 * @throws TimeoutException .
+	 * @throws InstallerException .
+	 */
+	public void installOnMachineWithIP(final InstallationDetails details, final long timeout, final TimeUnit unit)
+			throws TimeoutException, InterruptedException, InstallerException {
+
+		final long end = System.currentTimeMillis() + unit.toMillis(timeout);
+
+		if (details.getLocator() == null) {
+			// We are installing the lus now
+			details.setLocator(details.getPrivateIp());
+		}
+
+		logger.fine("Executing agentless installer with the following details:\n" + details.toString());
+
+		final String targetHost = details.isConnectedToPrivateIp() ? details.getPrivateIp() : details.getPublicIp();
+
+		int port = 0;
+		switch (details.getFileTransferMode()) {
+		case CIFS:
+			port = CIFS_PORT;
+			break;
+		case SCP:
+			port = SSH_PORT;
+			break;
+		default:
+			throw new UnsupportedOperationException("File Transfer Mode: " + details.getFileTransferMode()
+					+ " not supported");
+		}
+
+		publishEvent("attempting_to_access_vm", targetHost);
+		checkConnection(targetHost, port, Utils.millisUntil(end), TimeUnit.MILLISECONDS);
+
+		// upload bootstrap files
+		publishEvent("uploading_files_to_node", targetHost);
+		uploadFilesToServer(details, end, targetHost);
+
+		// launch the cloudify agent
+		publishEvent("launching_agent_on_node", targetHost);
+		remoteExecuteAgentOnServer(details, end, targetHost);
+
+		publishEvent("install_completed_on_node", targetHost);
+
+	}
+
+	private void remoteExecuteAgentOnServer(final InstallationDetails details, final long end, final String targetHost)
+			throws InstallerException, TimeoutException, InterruptedException {
+
+		// get script for execution mode
+		final String scriptFileName = getScriptFileName(details);
+
+		String remoteDirectory = details.getRemoteDir();
+		if (remoteDirectory.endsWith("/")) {
+			remoteDirectory = remoteDirectory.substring(0, remoteDirectory.length() - 1);
+		}
+		if (details.isLus()) { // TODO - fix - use local dir of template
+			// add the relative path to the cloud file location
+			remoteDirectory = remoteDirectory + "/" + details.getRelativeLocalDir();
+		}
+
+		final String scriptPath = remoteDirectory + "/" + scriptFileName;
+
+		final ShellCommandBuilder scb = new ShellCommandBuilder(details.getRemoteExecutionMode())
+				.exportVar(LUS_IP_ADDRESS_ENV, details.getLocator())
+				.exportVar(GSA_MODE_ENV, details.isLus() ? "lus" : "agent")
+				.exportVar(CloudifyConstants.SPRING_BEANS_PROFILE_ENV_VAR, "nonsecure")
+				.exportVar(NO_WEB_SERVICES_ENV,
+						details.isNoWebServices() ? "true" : "false")
+				.exportVar(
+						MACHINE_IP_ADDRESS_ENV,
+						details.isBindToPrivateIp() ? details.getPrivateIp()
+								: details.getPublicIp())
+				.exportVar(MACHINE_ZONES_ENV, details.getZones())
+				.exportVar(CLOUDIFY_LINK_ENV,
+						details.getCloudifyUrl() != null ? "\"" + details.getCloudifyUrl() + "\"" : "")
+				.exportVar(CLOUDIFY_OVERRIDES_LINK_ENV,
+						details.getOverridesUrl() != null ? "\"" + details.getOverridesUrl() + "\"" : "")
+				.exportVar(WORKING_HOME_DIRECTORY_ENV, remoteDirectory)
+				.exportVar(CloudifyConstants.GIGASPACES_AGENT_ENV_PRIVATE_IP, details.getPrivateIp())
+				.exportVar(CloudifyConstants.GIGASPACES_AGENT_ENV_PUBLIC_IP, details.getPublicIp())
+				.exportVar(CloudifyConstants.GIGASPACES_CLOUD_TEMPLATE_NAME, details.getTemplateName())
+
+				// maintain backwards compatibility for pre 2.3.0
+				.exportVar(CloudifyConstants.CLOUDIFY_AGENT_ENV_PRIVATE_IP, details.getPrivateIp())
+				.exportVar(CloudifyConstants.CLOUDIFY_AGENT_ENV_PUBLIC_IP, details.getPublicIp());
+
+		if (details.getReservationId() != null) {
+			scb.exportVar(GSA_RESERVATION_ID_ENV, details.getReservationId().toString());
+		}
+
+		if (details.isLus()) {
+			String remotePath = details.getRemoteDir();
+			if (!remotePath.endsWith("/")) {
+				remotePath += "/";
+			}
+			scb.exportVar(CLOUD_FILE, remotePath + details.getCloudFile().getName());
+		}
+
+		if (details.getUsername() != null) {
+			scb.exportVar("USERNAME", details.getUsername());
+		}
+		if (details.getPassword() != null) {
+			scb.exportVar("PASSWORD", details.getPassword());
+		}
+
+		final Set<Entry<String, String>> entries = details.getExtraRemoteEnvironmentVariables().entrySet();
+		for (final Entry<String, String> entry : entries) {
+			scb.exportVar(entry.getKey(), entry.getValue());
+		}
+
+		scb.chmodExecutable(scriptPath).call(scriptPath);
+
+		final String command = scb.toString();
+
+		logger.fine("Calling startup script on target: " + targetHost + " with LOCATOR=" + details.getLocator()
+				+ "\nThis may take a few minutes");
+
+		switch (details.getRemoteExecutionMode()) {
+		case SSH:
+			sshCommand(targetHost, command, details.getUsername(), details.getPassword(), details.getKeyFile(),
+					Utils.millisUntil(end), TimeUnit.MILLISECONDS);
+
+			break;
+		case WINRM:
+			powershellCommand(targetHost, command, details.getUsername(), details.getPassword(), details.getKeyFile(),
+					Utils.millisUntil(end), TimeUnit.MILLISECONDS, details.getLocalDir());
+			break;
+		default:
+			throw new UnsupportedOperationException();
+		}
+	}
+
+	private String getScriptFileName(final InstallationDetails details) {
+		final String scriptFileName;
+
+		switch (details.getRemoteExecutionMode()) {
+		case WINRM:
+			scriptFileName = POWERSHELL_STARTUP_SCRIPT_NAME + "";
+			// scriptFileName = "bootstrap-management.ps1";
+			break;
+		case SSH:
+			scriptFileName = LINUX_STARTUP_SCRIPT_NAME;
+			break;
+		default:
+			throw new UnsupportedOperationException("Remote Execution Mode: " + details.getRemoteExecutionMode()
+					+ " not supported");
+		}
+		return scriptFileName;
+	}
+
+	private void uploadFilesToServer(final InstallationDetails details, final long end, final String targetHost)
+			throws TimeoutException, InstallerException, InterruptedException {
+		try {
+			final Set<String> excludedFiles = new HashSet<String>();
+			if (!details.isLus() && details.getManagementOnlyFiles() != null) {
+				excludedFiles.addAll(Arrays.asList(details.getManagementOnlyFiles()));
+			}
+			copyFiles(details, targetHost, excludedFiles, Utils.millisUntil(end), TimeUnit.MILLISECONDS);
+		} catch (final FileSystemException e) {
+			throw new InstallerException("Uploading files to remote server failed.", e);
+		} catch (final IOException e) {
+			throw new InstallerException("Uploading files to remote server failed.", e);
+		} catch (final URISyntaxException e) {
+			throw new InstallerException("Uploading files to remote server failed.", e);
+		}
+	}
+
+	private List<String> getPowershellCommandLine(final String target, final String username, final String password,
+			final String command, final String localDir) throws FileNotFoundException {
+
+		final File clientScriptFile = new File(localDir, POWERSHELL_CLIENT_SCRIPT);
+		if (!clientScriptFile.exists()) {
+			throw new FileNotFoundException(
+					"Could not find expected powershell client script in local directory. Was expecting file: "
+							+ clientScriptFile.getAbsolutePath());
+		}
+		final String[] commandLineParts = { "powershell.exe", "-inputformat", "none", "-File",
+				clientScriptFile.getAbsolutePath(), "-target", target, "-password", quoteString(password), "-username",
+				quoteString(username), "-command", quoteString(command) };
+
+		return Arrays.asList(commandLineParts);
+	}
+
+	private String quoteString(final String input) {
+		return "\"" + input + "\"";
+	}
+
+	private void powershellCommand(final String targetHost, final String command, final String username,
+			final String password, final String keyFile, final long millisUntil, final TimeUnit milliseconds,
+			final String localDir) throws InstallerException, InterruptedException, TimeoutException {
+		logger.fine("Executing: " + command + " on: " + targetHost);
+
+		logger.fine("Checking if powershell is installed");
+		try {
+			checkPowershellInstalled();
+		} catch (final IOException e) {
+			throw new InstallerException("Error while trying to find powershell.exe", e);
+		}
+
+		logger.fine("Checking WinRM Connection");
+		checkConnection(targetHost, RemoteExecutionModes.WINRM.getPort(), millisUntil, milliseconds);
+
+		logger.fine("Executing remote command");
+		try {
+			invokeRemotePowershellCommand(targetHost, command, username, password, localDir);
+		} catch (final FileNotFoundException e) {
+			throw new InstallerException("Failed to invoke remote powershell command", e);
+		}
+
+	}
+
+	private String invokeRemotePowershellCommand(final String targetHost, final String command, final String username,
+			final String password, final String localDir) throws InstallerException, InterruptedException,
+			FileNotFoundException {
+
+		final List<String> fullCommand = getPowershellCommandLine(targetHost, username, password, command, localDir);
+
+		final ProcessBuilder pb = new ProcessBuilder(fullCommand);
+		pb.redirectErrorStream(true);
+
+		try {
+			final Process p = pb.start();
+
+			final String output = readProcessOutput(p);
+			final int exitCode = p.waitFor();
+			if (exitCode != 0) {
+				throw new InstallerException("Remote installation failed with exit code: " + exitCode
+						+ ". Execution output: " + output);
+			}
+			return output;
+		} catch (final IOException e) {
+			throw new InstallerException("Failed to invoke remote installation: " + e.getMessage(), e);
+		}
+	}
+
+	private void checkPowershellInstalled() throws IOException, InterruptedException, InstallerException {
+		if (powerShellInstalled != null) {
+			if (powerShellInstalled.booleanValue()) {
+				return;
+			} else {
+				throw new InstallerException(
+						"powershell.exe is not on installed, or is not available on the system path. "
+								+ "Powershell is required on both client and server for Cloudify to work on Windows. ");
+			}
+		}
+
+		logger.fine("Checking if powershell is installed using: " + Arrays.toString(POWERSHELL_INSTALLED_COMMAND));
+		final ProcessBuilder pb = new ProcessBuilder(Arrays.asList(POWERSHELL_INSTALLED_COMMAND));
+		pb.redirectErrorStream(true);
+
+		final Process p = pb.start();
+
+		final String output = readProcessOutput(p);
+
+		logger.fine("Finished reading output");
+		final int retval = p.waitFor();
+		logger.fine("Powershell installed command exit value: " + retval);
+		if (retval != 0) {
+			throw new InstallerException("powershell.exe is not on installed, or is not available on the system path. "
+					+ "Powershell is required on both client and server for Cloudify to work on Windows. "
+					+ "Execution result: " + output);
+		}
+
+		powerShellInstalled = Boolean.TRUE;
+	}
+
+	private String readProcessOutput(final Process p) throws IOException {
+		final StringBuilder sb = new StringBuilder();
+		final BufferedReader reader = new BufferedReader(new InputStreamReader(p.getInputStream()));
+		try {
+			final String newline = System.getProperty("line.separator");
+			while (true) {
+				final String line = reader.readLine();
+				if (line == null) {
+					break;
+				}
+				this.publishEvent("powershell_output_line", line);
+				logger.fine(line);
+				sb.append(line).append(newline);
+			}
+
+		} finally {
+			try {
+				reader.close();
+			} catch (final IOException e) {
+				logger.log(Level.SEVERE, "Error while closing process input stream: " + e.getMessage(), e);
+
+			}
+
+		}
+		return sb.toString();
+	}
+
+	private void sshCommand(final String host, final String command, final String username, final String password,
+			final String keyFile, final long timeout, final TimeUnit unit) throws InstallerException, TimeoutException {
+
+		try {
+			Utils.executeSSHCommand(host, command, username, password, keyFile, timeout, unit);
+		} catch (final BuildException e) {
+			// There really should be a better way to check that this is a
+			// timeout
+			logger.log(Level.FINE, "The remote boostrap command failed with error: " + e.getMessage()
+					+ ". The command that failed to execute is : " + command, e);
+
+			if (e instanceof BuildTimeoutException) {
+				final TimeoutException ex = new TimeoutException("Remote bootstrap command failed to execute: "
+						+ e.getMessage());
+				ex.initCause(e);
+				throw ex;
+			} else if (e instanceof ExitStatusException) {
+				final ExitStatusException ex = (ExitStatusException) e;
+				final int ec = ex.getStatus();
+				throw new InstallerException("Remote bootstrap command failed with exit code: " + ec, e);
+			} else {
+				throw new InstallerException("Remote bootstrap command failed to execute.", e);
+			}
+		}
+
+	}
+
+	/**********
+	 * Registers an event listener for installation events.
+	 * 
+	 * @param listener
+	 *            the listener.
+	 */
+	public void addListener(final AgentlessInstallerListener listener) {
+		this.eventsListenersList.add(listener);
+	}
+
+	/*********
+	 * This method is public so that implementation classes for file copy and
+	 * remote execution can publish events.
+	 * 
+	 * @param eventName
+	 *            .
+	 * @param args
+	 *            .
+	 */
+	public void publishEvent(final String eventName, final Object... args) {
+		for (final AgentlessInstallerListener listner : this.eventsListenersList) {
+			try {
+				listner.onInstallerEvent(eventName, args);
+			} catch (final Exception e) {
+				logger.log(Level.FINE, "Exception in listener while publishing event: " + eventName
+						+ " with arguments: " + Arrays.toString(args), e);
+			}
+		}
+	}
+
+}