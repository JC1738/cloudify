/*******************************************************************************
 * Copyright (c) 2012 GigaSpaces Technologies Ltd. All rights reserved
 *
 * Licensed under the Apache License, Version 2.0 (the "License");
 * you may not use this file except in compliance with the License.
 * You may obtain a copy of the License at
 *
 *       http://www.apache.org/licenses/LICENSE-2.0
 *
 * Unless required by applicable law or agreed to in writing, software
 * distributed under the License is distributed on an "AS IS" BASIS,
 * WITHOUT WARRANTIES OR CONDITIONS OF ANY KIND, either express or implied.
 * See the License for the specific language governing permissions and
 * limitations under the License.
 ******************************************************************************/
package org.cloudifysource.esc.driver.provisioning.storage.openstack;

import java.util.HashSet;
import java.util.LinkedList;
import java.util.List;
import java.util.Map;
import java.util.Properties;
import java.util.Set;
import java.util.concurrent.TimeUnit;
import java.util.concurrent.TimeoutException;
import java.util.logging.Level;

import org.apache.commons.lang.StringUtils;
import org.cloudifysource.dsl.cloud.Cloud;
import org.cloudifysource.dsl.cloud.compute.ComputeTemplate;
import org.cloudifysource.dsl.cloud.storage.StorageTemplate;
import org.cloudifysource.esc.driver.provisioning.ProvisioningDriverListener;
import org.cloudifysource.esc.driver.provisioning.storage.BaseStorageDriver;
import org.cloudifysource.esc.driver.provisioning.storage.StorageProvisioningDriver;
import org.cloudifysource.esc.driver.provisioning.storage.StorageProvisioningException;
import org.cloudifysource.esc.driver.provisioning.storage.VolumeDetails;
import org.cloudifysource.esc.jclouds.JCloudsDeployer;
import org.jclouds.compute.ComputeServiceContext;
import org.jclouds.compute.domain.NodeMetadata;
import org.jclouds.openstack.nova.v2_0.NovaApi;
import org.jclouds.openstack.nova.v2_0.NovaAsyncApi;
import org.jclouds.openstack.nova.v2_0.domain.Volume;
import org.jclouds.openstack.nova.v2_0.domain.VolumeAttachment;
import org.jclouds.openstack.nova.v2_0.extensions.VolumeApi;
import org.jclouds.openstack.nova.v2_0.extensions.VolumeAttachmentApi;
import org.jclouds.openstack.nova.v2_0.options.CreateVolumeOptions;
import org.jclouds.rest.RestContext;

import com.google.common.base.Optional;
import com.google.common.collect.FluentIterable;

/**
 * Storage Provisioning implementation on Openstack.
 * @author noak
 * @since 2.5.0
 */
public class OpenstackStorageDriver extends BaseStorageDriver implements StorageProvisioningDriver  {

	private static final int VOLUME_POLLING_INTERVAL_MILLIS = 10 * 1000; // 10 seconds
	private static final String VOLUME_DESCRIPTION = "Cloudify generated volume";
	private static final String OPENSTACK_CUSTOM_VOLUME_ZONE = "openstack.storage.volume.zone";
	private static final String EVENT_ATTEMPT_CONNECTION_TO_CLOUD_API = "try_to_connect_to_cloud_api";
	private static final String EVENT_ACCOMPLISHED_CONNECTION_TO_CLOUD_API = "connection_to_cloud_api_succeeded";
	private static final java.util.logging.Logger logger = java.util.logging.Logger
			.getLogger(OpenstackStorageDriver.class.getName());
	
<<<<<<< HEAD
	private StorageTemplate storageTemplate;
	private ComputeTemplate computeTemplate;
	private ComputeServiceContext computeContext;
	private JCloudsDeployer deployer;
	private RestContext<NovaApi, NovaAsyncApi> novaContext;
	private String region;
=======
	private ComputeServiceContext computeContext;
	private JCloudsDeployer deployer;
	private RestContext<NovaApi, NovaAsyncApi> novaContext;
	private Cloud cloud;
>>>>>>> c19c99bb
	
	protected final List<ProvisioningDriverListener> eventsListenersList = new LinkedList<ProvisioningDriverListener>();

	
	@Override
	public void setComputeContext(final Object computeContext) {
		if (computeContext != null) {
			if (computeContext instanceof ComputeServiceContext) {
				this.computeContext = (ComputeServiceContext) computeContext;
			} else {
				throw new IllegalArgumentException("ComputeContext object is not instance of " 
						+ ComputeServiceContext.class.getName());
			}
		}
	}
	
	@Override
	public void setConfig(final Cloud cloud, final String computeTemplateName) {

		this.cloud = cloud;
		logger.fine("Initializing storage provisioning on Openstack");
		
		publishEvent(EVENT_ATTEMPT_CONNECTION_TO_CLOUD_API, cloud.getProvider().getProvider());
		initDeployer(cloud, computeTemplateName);
		publishEvent(EVENT_ACCOMPLISHED_CONNECTION_TO_CLOUD_API, cloud.getProvider().getProvider());
		novaContext = this.computeContext.unwrap();
<<<<<<< HEAD
		computeTemplate = cloud.getCloudCompute().getTemplates().get(computeTemplateName);
		storageTemplate = cloud.getCloudStorage().getTemplates().get(storageTemplateName);
		region = getRegionFromHardwareId(computeTemplate.getHardwareId());
=======
>>>>>>> c19c99bb
	}

	@Override
	public VolumeDetails createVolume(final String templateName, final String location, 
			final long duration, final TimeUnit timeUnit) throws 
		TimeoutException, StorageProvisioningException {
		
		final long endTime = System.currentTimeMillis() + timeUnit.toMillis(duration);
		final VolumeDetails volumeDetails = new VolumeDetails();
		Volume volume;
		
		//ignoring the passed location, it's a wrong format, taking the compute location instead
		Optional<? extends VolumeApi> volumeApi = getVolumeApi();

		if (!volumeApi.isPresent()) {
			throw new StorageProvisioningException("Failed to create volume, Openstack API is not initialized.");
		}
		
		if (computeContext == null) {
			throw new StorageProvisioningException("Failed to create volume, compute context is not initialized.");
		}
		
		StorageTemplate storageTemplate = this.cloud.getCloudStorage().getTemplates().get(templateName);
		
		String volumeName = storageTemplate.getNamePrefix() + System.currentTimeMillis();
		CreateVolumeOptions options = CreateVolumeOptions.Builder
				.name(volumeName)
				.description(VOLUME_DESCRIPTION)
				.availabilityZone(getStorageZone(templateName));

		volume = volumeApi.get().create(storageTemplate.getSize(), options);
		
		try {
			waitForVolumeToReachStatus(Volume.Status.AVAILABLE, volumeApi, volume.getId(), endTime);
			volume = volumeApi.get().get(volume.getId());
			volumeDetails.setId(volume.getId());
			volumeDetails.setName(volume.getName());
			volumeDetails.setSize(volume.getSize());
			volumeDetails.setLocation(volume.getZone());
			logger.fine("Volume provisioned: " + volumeDetails.toString());
		} catch (final Exception e) {
			logger.log(Level.WARNING, "volume: " + volume.getId() + " failed to start up correctly. Shutting it down."
					+ " Error was: " + e.getMessage(), e);
			try {
				deleteVolume(region, volume.getId(), duration, timeUnit);
			} catch (final Exception e2) {
				logger.log(Level.WARNING, "Error while deleting volume: " + volume.getId() 
						+ ". Error was: " + e.getMessage() + ". It may be leaking.", e);
			}
			throw new StorageProvisioningException(e);
		}
		
		return volumeDetails;
	}

	@Override
	public void attachVolume(final String volumeId, final String device, final String machineIp, final long duration, 
			final TimeUnit timeUnit) throws TimeoutException, StorageProvisioningException {
		
		final long endTime = System.currentTimeMillis() + timeUnit.toMillis(duration);
		NodeMetadata node = deployer.getServerWithIP(machineIp);
		if (node == null) {
			throw new StorageProvisioningException("Failed to attach volume " + volumeId + " to server. Server "
					+ "with ip: " + machineIp + " not found");
		}
		
		Optional<? extends VolumeAttachmentApi> volumeAttachmentApi = getAttachmentApi();
		Optional<? extends VolumeApi> volumeApi = getVolumeApi();
		
<<<<<<< HEAD
		if (!volumeApi.isPresent() || !volumeAttachmentApi.isPresent()) {
=======
		if (volumeAttachmentApi.isPresent()) {
			volumeAttachmentApi.get().attachVolumeToServerAsDevice(volumeId, node.getProviderId(), 
					device);
		} else {
>>>>>>> c19c99bb
			throw new StorageProvisioningException("Failed to attach volume " + volumeId 
					+ ", Openstack API is not initialized.");
		}
		logger.fine("Attaching volume on Openstack");
		
		volumeAttachmentApi.get().attachVolumeToServerAsDevice(volumeId, node.getProviderId(), 
			storageTemplate.getDeviceName());
		
		try {
			waitForVolumeToReachStatus(Volume.Status.IN_USE, volumeApi, volumeId, endTime);
			logger.fine("Volume " + volumeId + " attached successfully to machine : " + machineIp);
		} catch (final Exception e) {
			logger.log(Level.WARNING, "volume: " + volumeId + " failed to attach to machine " + machineIp
					+ ". Error was: " + e.getMessage(), e);
			try {
				detachVolume(region, volumeId, duration, timeUnit);
			} catch (final Exception e2) {
				logger.log(Level.WARNING, "Error while detaching volume: " + volumeId 
						+ " after a failed attachment. Error was: " + e.getMessage() + ". It may be leaking.", e);
			}
			throw new StorageProvisioningException(e);
		}
		
	}

	@Override
	public void detachVolume(final String volumeId, final String machineIp, final long duration, 
			final TimeUnit timeUnit) throws TimeoutException, StorageProvisioningException {
		
		final long endTime = System.currentTimeMillis() + timeUnit.toMillis(duration);
		NodeMetadata node = deployer.getServerWithIP(machineIp);
		if (node == null) {
			throw new StorageProvisioningException("Failed to detach volume " + volumeId + " from server " + machineIp
					+ ". Server not found.");
		}
		
		//TODO might be faster without the location at all
		Optional<? extends VolumeApi> volumeApi = getVolumeApi();
		Optional<? extends VolumeAttachmentApi> volumeAttachmentApi = getAttachmentApi();
		
		if (!volumeApi.isPresent() || !volumeAttachmentApi.isPresent()) {
			throw new StorageProvisioningException("Failed to detach volume " + volumeId 
					+ ", Openstack API is not initialized.");
		}
		
		volumeAttachmentApi.get().detachVolumeFromServer(volumeId, node.getProviderId());
		
		try {
			waitForVolumeToReachStatus(Volume.Status.AVAILABLE, volumeApi, volumeId, endTime);
			logger.fine("Volume " + volumeId + " detached successfully from machine : " + machineIp);
		} catch (final Exception e) {
			logger.log(Level.WARNING, "volume: " + volumeId + " failed to detach from machine " + machineIp
					+ ". Error was: " + e.getMessage(), e);
			throw new StorageProvisioningException(e);
		}

	}

	@Override
	public void deleteVolume(final String location, final String volumeId, final long duration, 
			final TimeUnit timeUnit) throws TimeoutException, StorageProvisioningException {

		Optional<? extends VolumeApi> volumeApi = getVolumeApi();
		if (!volumeApi.isPresent()) {
			throw new StorageProvisioningException("Failed to delete volume " + volumeId + ", Openstack API is not "
					+ "initialized.");
		}
		
		if (!volumeApi.get().delete(volumeId)) {
			logger.log(Level.WARNING, "Error while deleting volume: " + volumeId + ".It may be leaking.");
		}
		
		// TODO: wait for state "Deleting"?

	}

	@Override
	public Set<VolumeDetails> listVolumes(final String machineIp, final long duration, final TimeUnit timeUnit)
			throws TimeoutException, StorageProvisioningException {
		
		Set<VolumeDetails> volumeDetailsSet = new HashSet<VolumeDetails>();
		
		NodeMetadata node = deployer.getServerWithIP(machineIp);
		if (node == null) {
			throw new StorageProvisioningException("Failed to list volumes attached to " + machineIp 
					+ ". Server not found");
		}
		
		Optional<? extends VolumeAttachmentApi> volumeAttachmentApi = getAttachmentApi();
		
		if (!volumeAttachmentApi.isPresent()) {
			throw new StorageProvisioningException("Failed to list volumes, Openstack API is not initialized.");
		}
		
		FluentIterable<? extends VolumeAttachment> volumesAttachmentsList = 
				volumeAttachmentApi.get().listAttachmentsOnServer(node.getProviderId());
		
		if (volumesAttachmentsList != null) {
			Volume volume;
			for (VolumeAttachment attachment : volumesAttachmentsList) {
				VolumeDetails details = new VolumeDetails();
				volume = getVolume(attachment.getVolumeId());
				details.setId(volume.getId());
				details.setName(volume.getName());
				details.setSize(volume.getSize());
				details.setLocation(volume.getZone());
				volumeDetailsSet.add(details);
			}
		}
		
		return volumeDetailsSet;
	}
	
	/**
	 * @return .
	 * @throws StorageProvisioningException .
	 */
	@Override
	public Set<VolumeDetails> listAllVolumes() throws StorageProvisioningException {
	
		Set<VolumeDetails> volumeDetailsSet = new HashSet<VolumeDetails>();
		Optional<? extends VolumeApi> volumeApi = getVolumeApi();
		if (!volumeApi.isPresent()) {
			throw new StorageProvisioningException("Failed to list all volumes.");
		}
		
		FluentIterable<? extends Volume> volumesList = volumeApi.get().list();
		if (volumesList != null) {
			for (Volume volume : volumesList) {
				VolumeDetails details = new VolumeDetails();
				details.setId(volume.getId());
				details.setName(volume.getName());
				details.setSize(volume.getSize());
				details.setLocation(volume.getZone());
				volumeDetailsSet.add(details);
			}
		}
		
		return volumeDetailsSet;
	}
	
	private void waitForVolumeToReachStatus(final Volume.Status targetStatus, 
			final Optional<? extends VolumeApi> volumeApi, final String volumeId, final long endTime) 
					throws StorageProvisioningException, TimeoutException, InterruptedException {
		
		if (!volumeApi.isPresent()) {
			throw new StorageProvisioningException("Failed to get volume status, Openstack API is not initialized.");
		}
		
		logger.info("waiting for volume to reach status: " + targetStatus.toString());
		
		while (true) {
			final Volume volume = volumeApi.get().get(volumeId);
			if (volume != null) {
				Volume.Status volumeStatus = volume.getStatus();
				if (volumeStatus == targetStatus) {
					//volume is ready
					break;
				} else if (volumeStatus == Volume.Status.ERROR) {
					throw new StorageProvisioningException("Storage volume management encountered an error. "
							+ "Volume id: " + volumeId);
				}
				if (System.currentTimeMillis() > endTime) {
					throw new TimeoutException("timeout while waiting for volume to reach status \" " + targetStatus 
							+ "\". Current status is: " + volume.getStatus());
				}
			}

			Thread.sleep(VOLUME_POLLING_INTERVAL_MILLIS);
		}
	}
	
	/**
	 * Publish a storage provisioning event occurred for the listeners registered on
	 * this class.
	 * 
	 * @param eventName
	 *            The name of the event (must be in the message bundle)
	 * @param args
	 *            Arguments that complement the event message
	 */
	protected void publishEvent(final String eventName, final Object... args) {
		for (final ProvisioningDriverListener listener : this.eventsListenersList) {
			listener.onProvisioningEvent(eventName, args);
		}
	}
	
	private JCloudsDeployer initDeployer(final Cloud cloud, final String computeTemplateName) {
		
		if (deployer != null) {
			return deployer;
		}
		
		try {
			logger.fine("Creating JClouds context deployer for Openstack with user: " + cloud.getUser().getUser());
<<<<<<< HEAD
			final Properties props = new Properties();
			props.putAll(computeTemplate.getOverrides());
			props.putAll(storageTemplate.getCustom());

=======
			final ComputeTemplate computeTemplate = cloud.getCloudCompute().getTemplates().get(computeTemplateName);
			final Properties props = new Properties();
			props.putAll(computeTemplate.getOverrides());
>>>>>>> c19c99bb
			deployer = new JCloudsDeployer(cloud.getProvider().getProvider(), cloud.getUser().getUser(),
					cloud.getUser().getApiKey(), props);
		} catch (final Exception e) {
			publishEvent("connection_to_cloud_api_failed", cloud.getProvider().getProvider());
			throw new IllegalStateException("Failed to create cloud Deployer", e);
		}
		
		return deployer;
	}

	@Override
	public void close() {
		if (novaContext != null) {
			novaContext.close();
		}
	}

	@Override
	public String getVolumeName(final String volumeId) throws StorageProvisioningException {
		Volume volume = getVolume(volumeId);
		if (volume == null) {
			throw new StorageProvisioningException("Failed to get volume with id: " + volumeId + ", volume not found");
		}
		
		return volume.getName();
	}
	
	/**
	 * Returns the volume by its id if exists or null otherwise.
	 * @param volumeId The of the requested volume
	 * @return The Volume matching the given id
	 * @throws StorageProvisioningException Indicates the storage APIs are not available
	 */
	private Volume getVolume(final String volumeId) throws StorageProvisioningException {
		Optional<? extends VolumeApi> volumeApi = getVolumeApi();
		if (!volumeApi.isPresent()) {
			throw new StorageProvisioningException("Failed to get volume by id " + volumeId + ", Openstack API is not "
					+ "initialized.");
		}
		
		final Volume volume = volumeApi.get().get(volumeId);
		
		return volume;
	}
	
	
	private String getStorageZone(final String templateName) throws IllegalArgumentException {
		String zone;
		Map<String, Object> customSettings = cloud.getCloudStorage().getTemplates().get(templateName).getCustom();
		
		if (customSettings != null) {
			Object zoneObj = customSettings.get(OPENSTACK_CUSTOM_VOLUME_ZONE);
			if (zoneObj instanceof String) {
				zone = (String) zoneObj;
				if (StringUtils.isBlank(zone)) {
					throw new IllegalArgumentException("Storate template custom property is missing or empty: " 
							+ OPENSTACK_CUSTOM_VOLUME_ZONE);
				}
			} else {
				throw new IllegalArgumentException("Storate template custom property \"" + OPENSTACK_CUSTOM_VOLUME_ZONE 
						+ "\" is missing or not a String"); 
			}
		} else {
			throw new IllegalArgumentException("Storate template is missing a \"custom\" section with the required "
					+ "property \"" + OPENSTACK_CUSTOM_VOLUME_ZONE  + "\"");
		}
		
		return zone;
	}
	
	private Optional<? extends VolumeApi> getVolumeApi() {
		if (novaContext == null) {
			throw new IllegalStateException("Nova context is null");
		}
		
		return novaContext.getApi().getVolumeExtensionForZone(region);
	}
	
	private Optional<? extends VolumeAttachmentApi> getAttachmentApi() {
		if (novaContext == null) {
			throw new IllegalStateException("Nova context is null");
		}
		
		return novaContext.getApi().getVolumeAttachmentExtensionForZone(region);
	}

	
	private String getRegionFromHardwareId(final String hardwareId) {
		String region = "";
		if (hardwareId.indexOf("/") == -1) {
			logger.info("HardwareId is: " + hardwareId + ". It must be formatted "
					+ "as region / profile id");
			throw new IllegalArgumentException("HardwareId is: " + hardwareId + ". It must be formatted "
					+ "as region / profile id");
		}
		
		region = StringUtils.substringBefore(hardwareId, "/");
		if (StringUtils.isBlank(region)) {
			logger.info("HardwareId " + hardwareId + " is missing the region name. It must be formatted "
					+ "as region / profile id");
			throw new IllegalArgumentException("HardwareId is: " + hardwareId + ". It must be formatted "
					+ "as region / profile id");
		}
		
		logger.fine("region: " + region);		
		return region;
	}

}<|MERGE_RESOLUTION|>--- conflicted
+++ resolved
@@ -64,19 +64,11 @@
 	private static final java.util.logging.Logger logger = java.util.logging.Logger
 			.getLogger(OpenstackStorageDriver.class.getName());
 	
-<<<<<<< HEAD
-	private StorageTemplate storageTemplate;
 	private ComputeTemplate computeTemplate;
 	private ComputeServiceContext computeContext;
 	private JCloudsDeployer deployer;
 	private RestContext<NovaApi, NovaAsyncApi> novaContext;
 	private String region;
-=======
-	private ComputeServiceContext computeContext;
-	private JCloudsDeployer deployer;
-	private RestContext<NovaApi, NovaAsyncApi> novaContext;
-	private Cloud cloud;
->>>>>>> c19c99bb
 	
 	protected final List<ProvisioningDriverListener> eventsListenersList = new LinkedList<ProvisioningDriverListener>();
 
@@ -103,12 +95,9 @@
 		initDeployer(cloud, computeTemplateName);
 		publishEvent(EVENT_ACCOMPLISHED_CONNECTION_TO_CLOUD_API, cloud.getProvider().getProvider());
 		novaContext = this.computeContext.unwrap();
-<<<<<<< HEAD
 		computeTemplate = cloud.getCloudCompute().getTemplates().get(computeTemplateName);
 		storageTemplate = cloud.getCloudStorage().getTemplates().get(storageTemplateName);
 		region = getRegionFromHardwareId(computeTemplate.getHardwareId());
-=======
->>>>>>> c19c99bb
 	}
 
 	@Override
@@ -178,14 +167,7 @@
 		Optional<? extends VolumeAttachmentApi> volumeAttachmentApi = getAttachmentApi();
 		Optional<? extends VolumeApi> volumeApi = getVolumeApi();
 		
-<<<<<<< HEAD
 		if (!volumeApi.isPresent() || !volumeAttachmentApi.isPresent()) {
-=======
-		if (volumeAttachmentApi.isPresent()) {
-			volumeAttachmentApi.get().attachVolumeToServerAsDevice(volumeId, node.getProviderId(), 
-					device);
-		} else {
->>>>>>> c19c99bb
 			throw new StorageProvisioningException("Failed to attach volume " + volumeId 
 					+ ", Openstack API is not initialized.");
 		}
@@ -381,16 +363,10 @@
 		
 		try {
 			logger.fine("Creating JClouds context deployer for Openstack with user: " + cloud.getUser().getUser());
-<<<<<<< HEAD
 			final Properties props = new Properties();
 			props.putAll(computeTemplate.getOverrides());
 			props.putAll(storageTemplate.getCustom());
 
-=======
-			final ComputeTemplate computeTemplate = cloud.getCloudCompute().getTemplates().get(computeTemplateName);
-			final Properties props = new Properties();
-			props.putAll(computeTemplate.getOverrides());
->>>>>>> c19c99bb
 			deployer = new JCloudsDeployer(cloud.getProvider().getProvider(), cloud.getUser().getUser(),
 					cloud.getUser().getApiKey(), props);
 		} catch (final Exception e) {
