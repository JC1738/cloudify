--- conflicted
+++ resolved
@@ -43,15 +43,12 @@
 	 *
 	 */
 	void setConfig(Cloud cloud, String cloudTemplate, boolean management, String serviceName);
-<<<<<<< HEAD
-=======
-	
+
 	/**
 	 * Returns the compute context.
 	 * @return Compute context object or null if not set
 	 */
 	Object getComputeContext();
->>>>>>> f7be7cf4
 
 	/**************
 	 * Passes an Admin API object that can be used to query the current cluster state. The Admin API is typically only
