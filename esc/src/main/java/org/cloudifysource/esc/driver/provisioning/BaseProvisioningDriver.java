--- conflicted
+++ resolved
@@ -32,11 +32,7 @@
 import org.apache.commons.io.FileUtils;
 import org.apache.commons.lang.StringUtils;
 import org.cloudifysource.dsl.cloud.Cloud;
-<<<<<<< HEAD
-import org.cloudifysource.dsl.cloud.CloudTemplate;
-=======
 import org.cloudifysource.dsl.cloud.compute.ComputeTemplate;
->>>>>>> f7be7cf4
 import org.cloudifysource.esc.driver.provisioning.context.ProvisioningDriverClassContext;
 import org.cloudifysource.esc.driver.provisioning.context.ProvisioningDriverClassContextAware;
 import org.jclouds.util.CredentialUtils;
@@ -167,11 +163,7 @@
 	 *             Indicates missing credentials or IOException (when a key file
 	 *             is used)
 	 */
-<<<<<<< HEAD
-	protected void handleServerCredentials(final MachineDetails machineDetails, final CloudTemplate template)
-=======
 	protected void handleServerCredentials(final MachineDetails machineDetails, final ComputeTemplate template)
->>>>>>> f7be7cf4
 			throws CloudProvisioningException {
 
 		File keyFile = null;
@@ -245,11 +237,7 @@
 	 *            the cloud template.
 	 * @return the newly created machine details.
 	 */
-<<<<<<< HEAD
-	protected MachineDetails createMachineDetailsForTemplate(final CloudTemplate template) {
-=======
 	protected MachineDetails createMachineDetailsForTemplate(final ComputeTemplate template) {
->>>>>>> f7be7cf4
 
 		final MachineDetails md = new MachineDetails();
 		md.setAgentRunning(false);
@@ -273,13 +261,8 @@
 		@SuppressWarnings("unchecked")
 		final Future<MachineDetails>[] futures = (Future<MachineDetails>[]) new Future<?>[numberOfManagementMachines];
 
-<<<<<<< HEAD
-		final CloudTemplate managementTemplate =
-				this.cloud.getTemplates().get(this.cloud.getConfiguration().getManagementMachineTemplate());
-=======
 		final ComputeTemplate managementTemplate =
 				this.cloud.getCloudCompute().getTemplates().get(this.cloud.getConfiguration().getManagementMachineTemplate());
->>>>>>> f7be7cf4
 		try {
 			// Call startMachine asynchronously once for each management
 			// machine
@@ -338,11 +321,7 @@
 	}
 
 	protected abstract MachineDetails createServer(String serverName, long endTime,
-<<<<<<< HEAD
-			CloudTemplate template) throws CloudProvisioningException, TimeoutException;
-=======
 			ComputeTemplate template) throws CloudProvisioningException, TimeoutException;
->>>>>>> f7be7cf4
 
 	protected abstract void handleProvisioningFailure(int numberOfManagementMachines,
 			int numberOfErrors, Exception firstCreationException, MachineDetails[] createdManagementMachines)
