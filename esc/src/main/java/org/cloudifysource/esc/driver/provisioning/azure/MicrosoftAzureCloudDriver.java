--- conflicted
+++ resolved
@@ -32,7 +32,7 @@
 
 /***************************************************************************************
  * A custom Cloud Driver implementation for provisioning machines on Azure.
- * 
+ *
  * @author elip
  ***************************************************************************************/
 
@@ -302,15 +302,15 @@
 		}
 
 	}
-	
+
 	private void cleanup() throws CloudProvisioningException {
-		
+
 		final long endTime = System.currentTimeMillis() + CLEANUP_TIMEOUT;
-		
+
 		boolean deletedNetwork = false;
 		boolean deletedStorage = false;
 		Exception first = null;
-		
+
 		try {
 			deletedNetwork = azureClient.deleteVirtualNetworkSite(networkName, endTime);
 		} catch (final Exception e) {
@@ -318,7 +318,7 @@
 			logger.warning("Failed deleting virtual network site " + networkName + " : " + e.getMessage());
 			logger.fine(ExceptionUtils.getFullStackTrace(e));
 		}
-		
+
 		try {
 			deletedStorage = azureClient.deleteStorageAccount(storageAccountName, endTime);
 		} catch (final Exception e) {
@@ -328,7 +328,7 @@
 			logger.warning("Failed deleting storage account " + storageAccountName + " : " + e.getMessage());
 			logger.fine(ExceptionUtils.getFullStackTrace(e));
 		}
-		
+
 		if (deletedNetwork && deletedStorage) {
 			try {
 				deletedStorage = azureClient.deleteAffinityGroup(affinityGroup, endTime);
@@ -341,7 +341,7 @@
 			}
 		} else {
 			logger.info("Not trying to delete affinity group since either virtual network " + networkName + " , or storage account " + storageAccountName + " depend on it.");
-		}	
+		}
 		if (first != null) {
 			throw new CloudProvisioningException(first);
 		}
@@ -400,7 +400,7 @@
 					logger.finest(ExceptionUtils.getFullStackTrace(t));
 				}
 			}
-			
+
 			try {
 				logger.warning("Failed to start management machines. cleaning up any services that might have already been started.");
 				stopManagementMachines();
@@ -446,7 +446,7 @@
 
 		long endTime = System.currentTimeMillis() + DEFAULT_SHUTDOWN_DURATION;
 		boolean success = false;
-		
+
 		ExecutorService service = Executors.newCachedThreadPool();
 		try {
 			stopManagementMachines(endTime, service);
@@ -477,7 +477,7 @@
 			CloudProvisioningException {
 
 		List<Future<?>> futures = new ArrayList<Future<?>>();
-				
+
 		Disks disks = null;
 		try {
 			disks = azureClient.listOSDisks();
@@ -488,7 +488,7 @@
 			AttachedTo attachedTo = disk.getAttachedTo();
 			if (attachedTo != null) { // protect against zombie disks
 				String roleName = attachedTo.getRoleName();
-				if (roleName.startsWith(this.serverNamePrefix)) {					
+				if (roleName.startsWith(this.serverNamePrefix)) {
 					final String diskName = disk.getName();
 					final String deploymentName = attachedTo.getDeploymentName();
 					final String hostedServiceName = attachedTo
@@ -554,13 +554,13 @@
 	}
 
 	/**
-	 * 
+	 *
 	 * @author elip
-	 * 
+	 *
 	 */
 	private class StartMachineCallable implements Callable<MachineDetails> {
 
-		private long endTime;
+		private final long endTime;
 
 		public StartMachineCallable(final long endTime) {
 			this.endTime = endTime;
@@ -568,7 +568,7 @@
 
 		/*
 		 * (non-Javadoc)
-		 * 
+		 *
 		 * @see java.util.concurrent.Callable#call()
 		 */
 		@Override
@@ -579,15 +579,15 @@
 	}
 
 	/**
-	 * 
+	 *
 	 * @author elip
-	 * 
+	 *
 	 */
 	private class StopManagementMachineCallable implements Callable<Boolean> {
 
-		private String deploymentName;
-		private String hostedServiceName;
-		private long endTime;
+		private final String deploymentName;
+		private final String hostedServiceName;
+		private final long endTime;
 
 		public StopManagementMachineCallable(final String deploymentName,
 				final String hostedServiceName, final String diskName,
@@ -599,7 +599,7 @@
 
 		/*
 		 * (non-Javadoc)
-		 * 
+		 *
 		 * @see java.lang.Runnable#run()
 		 */
 		@Override
@@ -676,12 +676,9 @@
 		}
 		return inputEndpoints;
 	}
-<<<<<<< HEAD
-=======
 
 	@Override
 	public Object getComputeContext() {
 		return null;
 	}
->>>>>>> f7be7cf4
 }