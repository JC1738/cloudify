--- conflicted
+++ resolved
@@ -26,20 +26,16 @@
 
 import org.apache.commons.lang.StringUtils;
 import org.cloudifysource.dsl.cloud.Cloud;
-<<<<<<< HEAD
-import org.cloudifysource.dsl.cloud.CloudTemplate;
-=======
 import org.cloudifysource.dsl.cloud.compute.ComputeTemplate;
->>>>>>> f7be7cf4
 import org.openspaces.admin.Admin;
 import org.openspaces.admin.AdminFactory;
 
 /**************
  * An abstract class with some commonly used code for custom cloud drivers.
- * 
+ *
  * @author barakme
  * @since 2.1
- * 
+ *
  */
 public abstract class CloudDriverSupport implements ProvisioningDriver {
 
@@ -49,11 +45,7 @@
 	protected Cloud cloud;
 	protected boolean management;
 	protected String templateName;
-<<<<<<< HEAD
-	protected CloudTemplate template;
-=======
 	protected ComputeTemplate template;
->>>>>>> f7be7cf4
 
 	// maps ip to time when last shut down request for that machine was sent
 	private final Map<String, Long> stoppingMachines = new ConcurrentHashMap<String, Long>();
@@ -76,9 +68,9 @@
 	 * Returns a multithreaded admin instance, which can be used for blocking operations without blocking the shared
 	 * Admin instance provided by the ESM. The method is synchronized to prevent several threads initializing the multi
 	 * threaded admin.
-	 * 
+	 *
 	 * TODO: allow loading multi threaded admin into ESM context.
-	 * 
+	 *
 	 * @return the multi threaded admin instance.
 	 */
 	protected synchronized Admin getMultiThreadedAdmin() {
@@ -103,30 +95,20 @@
 
 	@Override
 	public void setConfig(final Cloud cloud, final String templateName, final boolean management, final String serviceName) {
-		
+
 		this.cloud = cloud;
 		this.management = management;
 		this.templateName = templateName;
-		
-<<<<<<< HEAD
-		if (this.cloud.getTemplates().isEmpty()) {
-=======
+
 		if (this.cloud.getCloudCompute().getTemplates().isEmpty()) {
->>>>>>> f7be7cf4
 			throw new IllegalArgumentException("No templates defined for this cloud");
 		}
 
 		// TODO - add automatic validation rules to the DSL Pojos!
 		if (StringUtils.isBlank(this.templateName)) {
-<<<<<<< HEAD
-			this.template = this.cloud.getTemplates().values().iterator().next();
-		} else {
-			this.template = this.cloud.getTemplates().get(this.templateName);
-=======
 			this.template = this.cloud.getCloudCompute().getTemplates().values().iterator().next();
 		} else {
 			this.template = this.cloud.getCloudCompute().getTemplates().get(this.templateName);
->>>>>>> f7be7cf4
 		}
 
 		if (this.template == null) {
@@ -135,7 +117,7 @@
 		}
 	}
 
-	
+
 	/*********
 	 * Checks if a stop request for this machine was already requested recently.
 	 * @param ip ip of the machine.
