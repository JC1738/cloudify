--- conflicted
+++ resolved
@@ -29,11 +29,7 @@
 
 import org.apache.commons.lang.StringUtils;
 import org.cloudifysource.dsl.cloud.Cloud;
-<<<<<<< HEAD
-import org.cloudifysource.dsl.cloud.CloudTemplate;
-=======
 import org.cloudifysource.dsl.cloud.compute.ComputeTemplate;
->>>>>>> f7be7cf4
 import org.cloudifysource.dsl.internal.CloudifyConstants;
 import org.cloudifysource.dsl.internal.CloudifyErrorMessages;
 import org.cloudifysource.dsl.rest.response.ControllerDetails;
@@ -86,23 +82,15 @@
 	private boolean cleanRemoteDirectoryOnStart = false;
 
 	@SuppressWarnings("unchecked")
-<<<<<<< HEAD
-	private void addTemplatesToDeployer(final ByonDeployer deployer, final Map<String, CloudTemplate> templatesMap)
-=======
 	private void addTemplatesToDeployer(final ByonDeployer deployer, final Map<String, ComputeTemplate> templatesMap)
->>>>>>> f7be7cf4
 			throws Exception {
 		logger.info("addTempaltesToDeployer - adding the following tempaltes to the deployer: "
 				+ templatesMap.keySet());
 
 		List<Map<String, String>> nodesList = null;
 		for (final String templateName : templatesMap.keySet()) {
-<<<<<<< HEAD
-			final Map<String, Object> customSettings = cloud.getTemplates().get(templateName).getCustom();
-=======
 			final Map<String, Object> customSettings = cloud.getCloudCompute()
 					.getTemplates().get(templateName).getCustom();
->>>>>>> f7be7cf4
 			if (customSettings != null) {
 				final List<Map<Object, Object>> originalNodesList =
 						(List<Map<Object, Object>>) customSettings.get(CLOUD_NODES_LIST);
@@ -154,11 +142,7 @@
 						throws Exception {
 					logger.info("Creating BYON context deployer for cloud: " + cloud.getName());
 					final ByonDeployer newDeployer = new ByonDeployer();
-<<<<<<< HEAD
-					addTemplatesToDeployer(newDeployer, cloud.getTemplates());
-=======
 					addTemplatesToDeployer(newDeployer, cloud.getCloudCompute().getTemplates());
->>>>>>> f7be7cf4
 					return newDeployer;
 				}
 			});
@@ -183,11 +167,7 @@
 	 * @throws Exception .
 	 */
 	public void updateDeployerTemplates(final Cloud cloud) throws Exception {
-<<<<<<< HEAD
-		final Map<String, CloudTemplate> cloudTemplatesMap = cloud.getTemplates();
-=======
 		final Map<String, ComputeTemplate> cloudTemplatesMap = cloud.getCloudCompute().getTemplates();
->>>>>>> f7be7cf4
 		final List<String> cloudTemplateNames = new LinkedList<String>(cloudTemplatesMap.keySet());
 		final List<String> deployerTemplateNames = deployer.getTemplatesList();
 
@@ -201,15 +181,9 @@
 		missingTemplates.removeAll(deployerTemplateNames);
 		if (!missingTemplates.isEmpty()) {
 			logger.info("initDeployer - found missing templates: " + missingTemplates);
-<<<<<<< HEAD
-			final Map<String, CloudTemplate> templatesMap = new HashMap<String, CloudTemplate>();
-			for (final String templateName : missingTemplates) {
-				final CloudTemplate cloudTemplate = cloudTemplatesMap.get(templateName);
-=======
 			final Map<String, ComputeTemplate> templatesMap = new HashMap<String, ComputeTemplate>();
 			for (final String templateName : missingTemplates) {
 				final ComputeTemplate cloudTemplate = cloudTemplatesMap.get(templateName);
->>>>>>> f7be7cf4
 				templatesMap.put(templateName, cloudTemplate);
 			}
 			addTemplatesToDeployer(deployer, templatesMap);
@@ -287,21 +261,13 @@
 		}
 		final String newServerName = createNewServerName();
 		logger.info("Attempting to start a new cloud machine");
-<<<<<<< HEAD
-		final CloudTemplate template = this.cloud.getTemplates().get(cloudTemplateName);
-=======
 		final ComputeTemplate template = this.cloud.getCloudCompute().getTemplates().get(cloudTemplateName);
->>>>>>> f7be7cf4
 
 		return createServer(newServerName, endTime, template);
 	}
 
 	@Override
-<<<<<<< HEAD
-	protected MachineDetails createServer(final String serverName, final long endTime, final CloudTemplate template)
-=======
 	protected MachineDetails createServer(final String serverName, final long endTime, final ComputeTemplate template)
->>>>>>> f7be7cf4
 			throws CloudProvisioningException, TimeoutException {
 
 		final CustomNode node;
@@ -630,11 +596,7 @@
 
 	private MachineDetails createMachineDetailsFromNode(final CustomNode node)
 			throws CloudProvisioningException {
-<<<<<<< HEAD
-		final CloudTemplate template = this.cloud.getTemplates().get(this.cloudTemplateName);
-=======
 		final ComputeTemplate template = this.cloud.getCloudCompute().getTemplates().get(this.cloudTemplateName);
->>>>>>> f7be7cf4
 
 		final MachineDetails md = createMachineDetailsForTemplate(template);
 
@@ -702,14 +664,11 @@
 	}
 
 	@Override
-<<<<<<< HEAD
-=======
 	public Object getComputeContext() {
 		return null;
 	}
 
 	@Override
->>>>>>> f7be7cf4
 	public MachineDetails[] getExistingManagementServers() throws CloudProvisioningException {
 		try {
 			return findManagementInAdmin();
