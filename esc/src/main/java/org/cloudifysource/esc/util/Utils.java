/*******************************************************************************
 * Copyright (c) 2011 GigaSpaces Technologies Ltd. All rights reserved
 *
 * Licensed under the Apache License, Version 2.0 (the "License"); you may not use this file except in compliance with
 * the License. You may obtain a copy of the License at
 *
 * http://www.apache.org/licenses/LICENSE-2.0
 *
 * Unless required by applicable law or agreed to in writing, software distributed under the License is distributed on
 * an "AS IS" BASIS, WITHOUT WARRANTIES OR CONDITIONS OF ANY KIND, either express or implied. See the License for the
 * specific language governing permissions and limitations under the License.
 *******************************************************************************/
package org.cloudifysource.esc.util;

import java.io.File;
import java.io.FileNotFoundException;
import java.io.IOException;
import java.util.ArrayList;
import java.util.List;
import java.util.Map.Entry;
import java.util.Set;
import java.util.concurrent.TimeUnit;
import java.util.concurrent.TimeoutException;
import java.util.logging.Level;
import java.util.logging.Logger;

import net.schmizz.sshj.SSHClient;
import net.schmizz.sshj.transport.verification.PromiscuousVerifier;
import net.schmizz.sshj.userauth.method.AuthNone;

import org.cloudifysource.dsl.cloud.Cloud;
<<<<<<< HEAD
import org.cloudifysource.dsl.cloud.CloudTemplate;
=======
>>>>>>> f7be7cf4
import org.cloudifysource.dsl.cloud.CloudTemplateInstallerConfiguration;
import org.cloudifysource.dsl.cloud.FileTransferModes;
import org.cloudifysource.dsl.cloud.GridComponents;
import org.cloudifysource.dsl.cloud.RemoteExecutionModes;
<<<<<<< HEAD
=======
import org.cloudifysource.dsl.cloud.compute.ComputeTemplate;
>>>>>>> f7be7cf4
import org.cloudifysource.dsl.internal.CloudifyConstants;
import org.cloudifysource.esc.driver.provisioning.MachineDetails;
import org.cloudifysource.esc.installer.AgentlessInstaller;
import org.cloudifysource.esc.installer.InstallationDetails;
import org.cloudifysource.esc.installer.InstallerException;
import org.openspaces.admin.Admin;
import org.openspaces.admin.AdminFactory;
import org.openspaces.admin.gsa.GSAReservationId;
import org.openspaces.admin.gsm.GridServiceManagers;
import org.openspaces.admin.zone.config.ExactZonesConfig;
import org.openspaces.core.util.FileUtils;

import com.gigaspaces.internal.utils.StringUtils;

/**
 * Utilities class.
 *
 * @author noak
 * @since 2.0.0
 */
public final class Utils {

	// timeout in seconds, waiting for the admin API to load.
	private static final int ADMIN_API_TIMEOUT = 90;
	// logger
	private static final java.util.logging.Logger logger = java.util.logging.Logger.getLogger(Utils.class.getName());

	private Utils() {
	}

	/**
	 * Gets a "full" admin object. The function waits until all GridServiceManagers are found before returning the
	 * object.
	 *
	 * @param managementIP
	 *            The IP of the management machine to connect to (through the default LUS port)
	 * @param expectedGsmCount
	 *            <<<<<<< HEAD The number of GridServiceManager objects that are expected to be found. Only when this
	 *            number is reached, the admin object is considered loaded and can be returned
	 * @param lusPort
	 *            The lookup service port. ======= The number of GridServiceManager objects that are expected to be
	 *            found. Only when this number is reached, the admin object is considered loaded and can be returned
	 *            >>>>>>> CLOUDIFY-1476 Added configurable installation parameters as optional 'installer' block in each
	 *            template.
	 * @return An updated admin object
	 * @throws TimeoutException
	 *             Indicates the timeout (default is 90 seconds) was reached before the admin object was fully loaded
	 * @throws InterruptedException
	 *             Indicated the thread was interrupted while waiting
	 */
	public static Admin getAdminObject(final String managementIP, final int expectedGsmCount, final Integer lusPort)
			throws TimeoutException,
			InterruptedException {
		final AdminFactory adminFactory = new AdminFactory();
		adminFactory.addLocator(managementIP + ":" + lusPort);
		final Admin admin = adminFactory.createAdmin();
		GridServiceManagers gsms = admin.getGridServiceManagers();
		final long end = System.currentTimeMillis() + TimeUnit.SECONDS.toMillis(ADMIN_API_TIMEOUT);
		while (admin.getLookupServices() == null || gsms == null || expectedGsmCount > 0
				&& gsms.getSize() < expectedGsmCount) {
			if (System.currentTimeMillis() > end) {
				throw new TimeoutException("Admin API timed out");
			}
			Thread.sleep(TimeUnit.SECONDS.toMillis(1));
			gsms = admin.getGridServiceManagers();
		}

		return admin;
	}

	/**
	 * Executes a SSH command. An Ant BuildException is thrown in case of an error.
	 *
	 * @param host
	 *            The host to run the command on
	 * @param command
	 *            The command to execute
	 * @param username
	 *            The name of the user executing the command
	 * @param password
	 *            The password for the executing user, if used
	 * @param keyFile
	 *            The key file, if used
	 * @param timeout
	 *            The number of time-units to wait before throwing a TimeoutException
	 * @param unit
	 *            The units (e.g. seconds)
	 * @throws TimeoutException
	 *             Indicates the timeout was reached before the command completed
	 */
	public static void executeSSHCommand(final String host, final String command, final String username,
			final String password, final String keyFile, final long timeout, final TimeUnit unit)
			throws TimeoutException {

		final LoggerOutputStream loggerOutputStream = new LoggerOutputStream(
				Logger.getLogger(AgentlessInstaller.SSH_OUTPUT_LOGGER_NAME));
		loggerOutputStream.setPrefix("[" + host + "] ");

		final org.cloudifysource.esc.util.SSHExec task = new org.cloudifysource.esc.util.SSHExec();
		task.setCommand(command);
		task.setHost(host);
		task.setTrust(true);
		task.setUsername(username);
		task.setTimeout(unit.toMillis(timeout));
		task.setFailonerror(true);
		task.setOutputStream(loggerOutputStream);
		task.setUsePty(true);

		if (keyFile != null) {
			task.setKeyfile(keyFile);
		}
		if (password != null) {
			task.setPassword(password);
		}

		task.execute();
		loggerOutputStream.close();
	}

	/*************************
	 * Creates an Agentless Installer's InstallationDetails input object from a machine details object returned from a
	 * provisioning implementation.
	 *
	 * @param md
	 *            the machine details.
	 * @param cloud
	 *            The cloud configuration.
	 * @param template
	 *            the cloud template used for this machine.
	 * @param zones
	 *            the zones that the new machine should start in.
	 * @param lookupLocatorsString
	 *            the lookup locators string to pass to the new machine.
	 * @param admin
	 *            an admin object, may be null.
	 * @param isManagement
	 *            true if this machine will be installed as a cloudify controller, false otherwise.
	 * @param cloudFile
	 *            the cloud file, required only when isManagement == true.
	 * @param reservationId
	 *            A unique identifier of the new agent to be created
	 * @param templateName
	 *            The template of the machines to be created
	 * @param securityProfile
	 *            set security profile (nonsecure/secure/ssl)
	 * @param keystorePassword
	 *            The password to the keystore set on the rest server
	 * @param authGroups
	 *            The authentication groups attached to the GSA as an environment variable
	 *            {@link CloudifyConstants#GIGASPACES_AUTH_GROUPS}
	 * @return the installation details.
	 * @throws FileNotFoundException
	 *             if a key file is specified and is not found.
	 */
	public static InstallationDetails createInstallationDetails(final MachineDetails md,
<<<<<<< HEAD
			final Cloud cloud, final CloudTemplate template, final ExactZonesConfig zones,
=======
			final Cloud cloud, final ComputeTemplate template, final ExactZonesConfig zones,
>>>>>>> f7be7cf4
			final String lookupLocatorsString, final Admin admin,
			final boolean isManagement,
			final File cloudFile,
			final GSAReservationId reservationId,
			final String templateName,
			final String securityProfile,
			final String keystorePassword,
			final String authGroups)
			throws FileNotFoundException {

		final InstallationDetails details = new InstallationDetails();

		details.setBindToPrivateIp(cloud.getConfiguration().isConnectToPrivateIp());
		details.setLocalDir(template.getAbsoluteUploadDir());
		details.setRelativeLocalDir(template.getLocalDirectory());

		final String remoteDir = template.getRemoteDirectory();
		details.setRemoteDir(remoteDir);

		// Create a copy of managementOnly files and mutate
		final List<String> managementOnlyFiles = new ArrayList<String>(cloud.getProvider().getManagementOnlyFiles());
		if (template.getKeyFile() != null && isManagement) {
			// keyFile, if used, is always a management file.
			managementOnlyFiles.add(template.getKeyFile());
		}
		details.setManagementOnlyFiles(managementOnlyFiles);

		details.setZones(StringUtils.collectionToCommaDelimitedString(zones.getZones()));

		details.setPrivateIp(md.getPrivateAddress());
		details.setPublicIp(md.getPublicAddress());

		details.setLocator(lookupLocatorsString);

		details.setCloudifyUrl(cloud.getProvider().getCloudifyUrl());
		details.setOverridesUrl(cloud.getProvider().getCloudifyOverridesUrl());

		details.setConnectedToPrivateIp(cloud.getConfiguration().isConnectToPrivateIp());
		details.setAdmin(admin);

		details.setUsername(md.getRemoteUsername());
		details.setPassword(md.getRemotePassword());
		details.setRemoteExecutionMode(md.getRemoteExecutionMode());
		details.setFileTransferMode(md.getFileTransferMode());
		details.setScriptLanguage(md.getScriptLangeuage());

		details.setCloudFile(cloudFile);
		details.setManagement(isManagement);
		final GridComponents componentsConfig = cloud.getConfiguration().getComponents();
		if (isManagement) {
			details.setConnectedToPrivateIp(!cloud.getConfiguration().isBootstrapManagementOnPublicIp());
			details.setSecurityProfile(securityProfile);
			details.setKeystorePassword(keystorePassword);

			// setting management grid components command-line arguments
			final String esmCommandlineArgs = ConfigUtils.getEsmCommandlineArgs(componentsConfig.getOrchestrator());
			final String lusCommandlineArgs = ConfigUtils.getLusCommandlineArgs(componentsConfig.getDiscovery());
			final String gsmCommandlineArgs = ConfigUtils.getGsmCommandlineArgs(componentsConfig.getDeployer(),
					componentsConfig.getDiscovery());
			details.setEsmCommandlineArgs('"' + esmCommandlineArgs + '"');
			details.setLusCommandlineArgs('"' + lusCommandlineArgs + '"');
			details.setGsmCommandlineArgs('"' + gsmCommandlineArgs + '"');

			// setting management services LRMI port range.
			details.setGscLrmiPortRange(componentsConfig.getUsm().getPortRange());
			// setting web service ports and memory allocation
			details.setRestPort(componentsConfig.getRest().getPort());
			details.setWebuiPort(componentsConfig.getWebui().getPort());
			details.setRestMaxMemory(componentsConfig.getRest().getMaxMemory());
			details.setWebuiMaxMemory(componentsConfig.getWebui().getMaxMemory());

		} else {
			details.setConnectedToPrivateIp(cloud.getConfiguration().isConnectToPrivateIp());
		}
		details.setGsaCommandlineArgs('"' + ConfigUtils.getAgentCommandlineArgs(componentsConfig.getAgent()) + '"');

		// Add all template custom data fields starting with 'installer.' to the
		// installation details
		final Set<Entry<String, Object>> customEntries = template.getCustom().entrySet();
		for (final Entry<String, Object> entry : customEntries) {
			if (entry.getKey().startsWith("installer.")) {
				details.getCustomData().put(entry.getKey(), entry.getValue());
			}
		}


		// Handle key file
		if (md.getKeyFile() != null) {
			details.setKeyFile(md.getKeyFile().getAbsolutePath());
		} else {
			final String keyFileName = template.getKeyFile();
			if (!org.apache.commons.lang.StringUtils.isBlank(keyFileName)) {
				File keyFile = new File(keyFileName);
				if (!keyFile.isAbsolute()) {
					keyFile = new File(details.getLocalDir(), keyFileName);
				}
				if (!keyFile.isFile()) {
					throw new FileNotFoundException(
							"Could not find key file matching specified cloud configuration key file: "
									+ template.getKeyFile() + ". Tried: " + keyFile + " but file does not exist");
				}
				details.setKeyFile(keyFile.getAbsolutePath());
			}
		}

		if (template.getHardwareId() != null) {
			details.getExtraRemoteEnvironmentVariables().put(CloudifyConstants.GIGASPACES_CLOUD_HARDWARE_ID,
					template.getHardwareId());
			// maintain backwards for pre 2.3.0
			details.getExtraRemoteEnvironmentVariables().put(CloudifyConstants.CLOUDIFY_CLOUD_HARDWARE_ID,
					template.getHardwareId());

		}

		if (template.getImageId() != null) {
			details.getExtraRemoteEnvironmentVariables().put(CloudifyConstants.GIGASPACES_CLOUD_IMAGE_ID,
					template.getImageId());
			// maintain backwards for pre 2.3.0
			details.getExtraRemoteEnvironmentVariables().put(CloudifyConstants.CLOUDIFY_CLOUD_IMAGE_ID,
					template.getImageId());
		}

		// Add the template privileged mode flag
		details.getExtraRemoteEnvironmentVariables().put(CloudifyConstants.GIGASPACES_AGENT_ENV_PRIVILEGED,
				Boolean.toString(template.isPrivileged()));

		// Add the template initialization command
		if (!org.apache.commons.lang.StringUtils.isBlank(template.getInitializationCommand())) {
			// the initialization command may include command separators (like
			// ';') so quote it
			final String command = template.getInitializationCommand();
			final String quotedCommand = "\"" + command + "\"";

			details.getExtraRemoteEnvironmentVariables().put(CloudifyConstants.GIGASPACES_AGENT_ENV_INIT_COMMAND,
					quotedCommand);
		}

		// Add the template custom environment
		final Set<Entry<String, String>> entries = template.getEnv().entrySet();
		for (final Entry<String, String> entry : entries) {
			details.getExtraRemoteEnvironmentVariables().put(entry.getKey(), entry.getValue());
		}

		if (!org.apache.commons.lang.StringUtils.isBlank(template.getJavaUrl())) {
			details.getExtraRemoteEnvironmentVariables().put(CloudifyConstants.GIGASPACES_AGENT_ENV_JAVA_URL,
					template.getJavaUrl());
		}

		details.setReservationId(reservationId);
		details.setTemplateName(templateName);

		details.setMachineId(md.getMachineId());

		if (authGroups != null) {
			details.setAuthGroups(authGroups);
		}

		details.setDeleteRemoteDirectoryContents(md.isCleanRemoteDirectoryOnStart());
<<<<<<< HEAD
=======
		//add storage props that will be passed down to the bootstrap-management script.
		details.setStorageVolumeAttached(md.isStorageVolumeAttached());
		details.setStorageFormatType(md.getStorageFormatType());
		details.setStorageDeviceName(md.getStorageDeviceName());
		details.setStorageMountPath(md.getStorageMountPath());
		
>>>>>>> f7be7cf4
		details.setInstallerConfiguration(md.getInstallerConfigutation());
		logger.fine("Created InstallationDetails: " + details);
		return details;
	}

	/***********
	 * Created a temporary folder.
	 *
	 * @return the folder.
	 */
	public static File createTempFolder() {
		File tempFile;
		try {
			tempFile = File.createTempFile("cloudify", "tmp");
		} catch (final IOException e) {
			throw new IllegalStateException("Failed to create temp file", e);
		}
		FileUtils.deleteFileOrDirectory(tempFile);

		final boolean created = tempFile.mkdirs();
		if (!created) {
			throw new IllegalStateException("Failed to create temp file " + tempFile);
		}
		return tempFile;
	}

	/**********
	 * Returns the file transfer port that should be used, based on the configuration details and default port.
	 *
	 * @param installerConfiguration
	 *            the installer configuration.
	 * @param mode
	 *            the file transfer mode.
	 *
	 * @return the port.
	 */
	public static int getFileTransferPort(final CloudTemplateInstallerConfiguration installerConfiguration,
			final FileTransferModes mode) {
		if (installerConfiguration.getFileTransferPort() == CloudTemplateInstallerConfiguration.DEFAULT_PORT) {
			return mode.getDefaultPort();
		} else {
			return installerConfiguration.getFileTransferPort();
		}
	}

	/**********
	 * Returns the file transfer port that should be used, based on the configuration details and default port.
	 *
	 * @param installerConfiguration
	 *            the installer configuration.
	 * @param mode
	 *            the file transfer mode.
	 *
	 * @return the port.
	 */
	public static int getRemoteExecutionPort(final CloudTemplateInstallerConfiguration installerConfiguration,
			final RemoteExecutionModes mode) {
		if (installerConfiguration.getRemoteExecutionPort() == CloudTemplateInstallerConfiguration.DEFAULT_PORT) {
			return mode.getDefaultPort();
		} else {
			return installerConfiguration.getRemoteExecutionPort();
		}
	}

	public static SSHClient createSSHClient(final InstallationDetails details, final String host, final int port)
			throws InstallerException {
		final SSHClient ssh = new SSHClient();
		ssh.addHostKeyVerifier(new PromiscuousVerifier());
		try {
			ssh.connect(host, port);
		} catch (final IOException e) {
			throw new InstallerException("Failed to connect to host: " + host + ": " + e.getMessage(), e);
		}

		try {
			if (!org.apache.commons.lang.StringUtils.isEmpty(details.getKeyFile())) {
				final File keyFile = new File(details.getKeyFile());
				if (!keyFile.exists() || !keyFile.isFile()) {
					throw new InstallerException("Expected to find key file at: " + keyFile.getAbsolutePath());
				}
				ssh.authPublickey(details.getUsername(), keyFile.getAbsolutePath());
			} else if (!org.apache.commons.lang.StringUtils.isEmpty(details.getPassword())) {
				ssh.authPassword(details.getUsername(), details.getPassword());
			} else {
				ssh.auth(details.getUsername(), new AuthNone());
			}
		} catch (final IOException e) {
			try {
				if (ssh != null) {
					ssh.close();
				}
			} catch (final IOException e1) {
				logger.log(Level.WARNING,
						"Failed to close ssh client after encountering an exception: " + e.getMessage(), e);
			}
			throw new InstallerException("Failed to authenticate to remote server: " + e.getMessage(), e);
		}

		return ssh;

	}
}<|MERGE_RESOLUTION|>--- conflicted
+++ resolved
@@ -29,18 +29,11 @@
 import net.schmizz.sshj.userauth.method.AuthNone;
 
 import org.cloudifysource.dsl.cloud.Cloud;
-<<<<<<< HEAD
-import org.cloudifysource.dsl.cloud.CloudTemplate;
-=======
->>>>>>> f7be7cf4
 import org.cloudifysource.dsl.cloud.CloudTemplateInstallerConfiguration;
 import org.cloudifysource.dsl.cloud.FileTransferModes;
 import org.cloudifysource.dsl.cloud.GridComponents;
 import org.cloudifysource.dsl.cloud.RemoteExecutionModes;
-<<<<<<< HEAD
-=======
 import org.cloudifysource.dsl.cloud.compute.ComputeTemplate;
->>>>>>> f7be7cf4
 import org.cloudifysource.dsl.internal.CloudifyConstants;
 import org.cloudifysource.esc.driver.provisioning.MachineDetails;
 import org.cloudifysource.esc.installer.AgentlessInstaller;
@@ -78,13 +71,9 @@
 	 * @param managementIP
 	 *            The IP of the management machine to connect to (through the default LUS port)
 	 * @param expectedGsmCount
-	 *            <<<<<<< HEAD The number of GridServiceManager objects that are expected to be found. Only when this
-	 *            number is reached, the admin object is considered loaded and can be returned
-	 * @param lusPort
-	 *            The lookup service port. ======= The number of GridServiceManager objects that are expected to be
+	 *            The number of GridServiceManager objects that are expected to be
 	 *            found. Only when this number is reached, the admin object is considered loaded and can be returned
-	 *            >>>>>>> CLOUDIFY-1476 Added configurable installation parameters as optional 'installer' block in each
-	 *            template.
+	 *
 	 * @return An updated admin object
 	 * @throws TimeoutException
 	 *             Indicates the timeout (default is 90 seconds) was reached before the admin object was fully loaded
@@ -196,11 +185,7 @@
 	 *             if a key file is specified and is not found.
 	 */
 	public static InstallationDetails createInstallationDetails(final MachineDetails md,
-<<<<<<< HEAD
-			final Cloud cloud, final CloudTemplate template, final ExactZonesConfig zones,
-=======
 			final Cloud cloud, final ComputeTemplate template, final ExactZonesConfig zones,
->>>>>>> f7be7cf4
 			final String lookupLocatorsString, final Admin admin,
 			final boolean isManagement,
 			final File cloudFile,
@@ -359,15 +344,12 @@
 		}
 
 		details.setDeleteRemoteDirectoryContents(md.isCleanRemoteDirectoryOnStart());
-<<<<<<< HEAD
-=======
 		//add storage props that will be passed down to the bootstrap-management script.
 		details.setStorageVolumeAttached(md.isStorageVolumeAttached());
 		details.setStorageFormatType(md.getStorageFormatType());
 		details.setStorageDeviceName(md.getStorageDeviceName());
 		details.setStorageMountPath(md.getStorageMountPath());
-		
->>>>>>> f7be7cf4
+
 		details.setInstallerConfiguration(md.getInstallerConfigutation());
 		logger.fine("Created InstallationDetails: " + details);
 		return details;
