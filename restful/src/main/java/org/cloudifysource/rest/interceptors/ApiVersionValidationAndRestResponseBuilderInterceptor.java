/*******************************************************************************
 * Copyright (c) 2013 GigaSpaces Technologies Ltd. All rights reserved
 *
 * Licensed under the Apache License, Version 2.0 (the "License");
 * you may not use this file except in compliance with the License.
 * You may obtain a copy of the License at
 *
 *       http://www.apache.org/licenses/LICENSE-2.0
 *
 * Unless required by applicable law or agreed to in writing, software
 * distributed under the License is distributed on an "AS IS" BASIS,
 * WITHOUT WARRANTIES OR CONDITIONS OF ANY KIND, either express or implied.
 * See the License for the specific language governing permissions and
 * limitations under the License.
 ******************************************************************************/
package org.cloudifysource.rest.interceptors;

import java.util.Locale;
import java.util.Map;
import java.util.logging.Level;
import java.util.logging.Logger;

import javax.servlet.http.HttpServletRequest;
import javax.servlet.http.HttpServletResponse;
import javax.ws.rs.core.MediaType;

<<<<<<< HEAD
import org.cloudifysource.dsl.internal.CloudifyConstants;
=======
>>>>>>> 6c24e7d2
import org.cloudifysource.dsl.internal.CloudifyMessageKeys;
import org.cloudifysource.dsl.rest.response.Response;
import org.cloudifysource.rest.controllers.RestErrorException;
import org.codehaus.jackson.map.ObjectMapper;
import org.springframework.beans.factory.annotation.Autowired;
import org.springframework.context.MessageSource;
import org.springframework.validation.BindingResult;
import org.springframework.web.method.HandlerMethod;
import org.springframework.web.servlet.ModelAndView;
import org.springframework.web.servlet.handler.HandlerInterceptorAdapter;

import com.j_spaces.kernel.PlatformVersion;

/**
 * This intercepter has two goals.
 * <br><br>
 * 1. Validate the request is made with the current API version of the REST Gateway.
 * <br>
 * 2. Construct the {@link Response} Object after the controller has finished handling the request.
 * @author elip
 *
 */
public class ApiVersionValidationAndRestResponseBuilderInterceptor extends HandlerInterceptorAdapter {

	private static final Logger logger = Logger
			.getLogger(ApiVersionValidationAndRestResponseBuilderInterceptor.class.getName());
	
    private static final String CURRENT_API_VERSION = PlatformVersion.getVersion();

    @Autowired(required = true)
    private MessageSource messageSource;


    @Override
    public boolean preHandle(final HttpServletRequest request,
                             final HttpServletResponse response, final Object handler)
            throws Exception {
    	String requestVersion = extractVersionFromRequest(request);
    	if (CloudifyConstants.SERVICE_CONTROLLER_URL.equals(requestVersion)) {
    		// if this is a request to service/** than this is not the right interceptor.
    		// (for example service/templates request will arrive here because of the 'templates' suffix 
    		// but it is not a template controller and it will be processed in the VersionValidateInterceptor)
    		return true;
    	}
    	if (logger.isLoggable(Level.FINEST)) {
    		logger.finest("pre handle request from " + request.getRequestURI());
    	}
        // checks the request's version
        if (!CURRENT_API_VERSION.equalsIgnoreCase(requestVersion)) {
            throw new RestErrorException(CloudifyMessageKeys.API_VERSION_MISMATCH.getName(),
                    requestVersion, CURRENT_API_VERSION);
        }

        return true;
    }

    private String extractVersionFromRequest(final HttpServletRequest request) {
        String requestURIWithoutContextPath =
                request.getRequestURI().substring(request.getContextPath().length()).substring(1);
        return requestURIWithoutContextPath.split("/")[0];
    }

    @Override
    public void postHandle(final HttpServletRequest request,
                           final HttpServletResponse response, final Object handler,
                           final ModelAndView modelAndView) throws Exception {
    	String requestVersion = extractVersionFromRequest(request);
    	if (CloudifyConstants.SERVICE_CONTROLLER_URL.equals(requestVersion)) {
    		// if this is a request to service/** than this is not the right interceptor.
    		// (for example service/templates request will arrive here because of the 'templates' suffix 
    		// but it is not a template controller and it will be processed in the VersionValidateInterceptor)
    		return;
    	}
    	if (logger.isLoggable(Level.FINEST)) {
    		logger.finest("post handle request from " + request.getRequestURI() + " with model " 
    				+ modelAndView.getModel().toString() + " and view " + modelAndView.getView().toString());
    	}
        Object model = filterModel(modelAndView, handler);
        modelAndView.clear();
        response.setContentType(MediaType.APPLICATION_JSON);
        if (model instanceof Response<?>) {
            String responseBodyStr = new ObjectMapper().writeValueAsString(model);
            response.getOutputStream().write(responseBodyStr.getBytes());
            response.getOutputStream().close();

        } else {
            Response<Object> responseBodyObj = new Response<Object>();
            responseBodyObj.setResponse(model);
            responseBodyObj.setStatus("Success");
            responseBodyObj.setMessage(messageSource.getMessage(CloudifyMessageKeys.OPERATION_SUCCESSFULL.getName(),
                    new Object[] {}, Locale.US));
            responseBodyObj.setMessageId(CloudifyMessageKeys.OPERATION_SUCCESSFULL.getName());
            String responseBodyStr = new ObjectMapper().writeValueAsString(responseBodyObj);
            response.getOutputStream().write(responseBodyStr.getBytes());
            response.getOutputStream().close();
        }

    }


    /**
     * Filters the modelAndView object and retrieves the actual object returned by the controller.
     * This implementation assumes the model consists of just one returned object and a BindingResult.
     * If the model is empty, the supported return types are String (the view name) or void.
     */
    private Object filterModel(final ModelAndView modelAndView, final Object handler) 
    	throws RestErrorException {
    	
    	Object methodReturnObject = null;
    	Map<String, Object> model = modelAndView.getModel();
    	
<<<<<<< HEAD
    	if (!model.isEmpty()) {
=======
    	if (model != null && !model.isEmpty()) {
>>>>>>> 6c24e7d2
    		// the model is not empty. The return value is the first value that is not a BindingResult
    		for (Map.Entry<String, Object> entry : model.entrySet()) {
                Object value = entry.getValue();
                if (!(value instanceof BindingResult)) {
                	methodReturnObject = value;
                	break;
                }
            }
    		if (methodReturnObject == null) {
    			logger.warning("return object not found in model: " + model.toString());
    			throw new RestErrorException("return object not found in model: " + model.toString());
    		}
    	} else {
    		// the model is empty, this means the return type is String or void
    		if (handler instanceof HandlerMethod) {
        		Class<?> returnType = ((HandlerMethod) handler).getMethod().getReturnType();
        		if (returnType == Void.TYPE) {
        			methodReturnObject = null;
        		} else if (returnType == String.class) {
        			String viewName = modelAndView.getViewName();
        			methodReturnObject = viewName;
        		} else {
        			logger.warning("return type not supported: " + returnType);
        			throw new RestErrorException("return type not supported: " + returnType);
        		}
        	} else {
        		logger.warning("handler object is not a HandlerMethod: " + handler);
    			throw new RestErrorException("handler object is not a HandlerMethod: " + handler);
        	}
    	}
    	
        return methodReturnObject;
    }
}<|MERGE_RESOLUTION|>--- conflicted
+++ resolved
@@ -24,10 +24,8 @@
 import javax.servlet.http.HttpServletResponse;
 import javax.ws.rs.core.MediaType;
 
-<<<<<<< HEAD
+
 import org.cloudifysource.dsl.internal.CloudifyConstants;
-=======
->>>>>>> 6c24e7d2
 import org.cloudifysource.dsl.internal.CloudifyMessageKeys;
 import org.cloudifysource.dsl.rest.response.Response;
 import org.cloudifysource.rest.controllers.RestErrorException;
@@ -139,11 +137,9 @@
     	Object methodReturnObject = null;
     	Map<String, Object> model = modelAndView.getModel();
     	
-<<<<<<< HEAD
-    	if (!model.isEmpty()) {
-=======
+
     	if (model != null && !model.isEmpty()) {
->>>>>>> 6c24e7d2
+
     		// the model is not empty. The return value is the first value that is not a BindingResult
     		for (Map.Entry<String, Object> entry : model.entrySet()) {
                 Object value = entry.getValue();
