--- conflicted
+++ resolved
@@ -904,13 +904,7 @@
 			return unavailableServiceError(absolutePuName);
 		}
 
-<<<<<<< HEAD
-		logger.log(Level.INFO,
-				"Starting to poll for uninstall lifecycle events.");
-		final UUID lifecycleEventContainerID = startPollingForServiceUninstallLifecycleEvents(
-				applicationName, serviceName, timeoutInMinutes);
-		processingUnit.undeploy();
-=======
+
 		FutureTask<Boolean> undeployTask = new FutureTask<Boolean>(  
 				new Callable<Boolean>() {  
 					public Boolean call() throws Exception {  
@@ -923,21 +917,16 @@
 				startPollingForServiceUninstallLifecycleEvents(applicationName, serviceName,
 						timeoutInMinutes, undeployTask);
 		
->>>>>>> 3a94cfc1
 		final Map<String, Object> returnMap = new HashMap<String, Object>();
 		returnMap.put(CloudifyConstants.LIFECYCLE_EVENT_CONTAINER_ID,
 				lifecycleEventContainerID);
 		return successStatus(returnMap);
 	}
 
-<<<<<<< HEAD
-	private UUID startPollingForServiceUninstallLifecycleEvents(
-			final String applicationName, final String serviceName,
-			final int timeoutInMinutes) {
-=======
+
 	private UUID startPollingForServiceUninstallLifecycleEvents(final String applicationName, final String serviceName,
 			final int timeoutInMinutes, FutureTask<Boolean> undeployTask) {
->>>>>>> 3a94cfc1
+
 		RestPollingRunnable restPollingRunnable;
 		final LifecycleEventsContainer lifecycleEventsContainer = new LifecycleEventsContainer();
 		final UUID lifecycleEventsContainerID = UUID.randomUUID();
@@ -953,17 +942,6 @@
 		restPollingRunnable.setIsUninstall(true);
 		restPollingRunnable.setUndeployTask(undeployTask);
 		restPollingRunnable.setEndTime(timeoutInMinutes, TimeUnit.MINUTES);
-<<<<<<< HEAD
-
-		final ScheduledFuture<?> scheduleWithFixedDelay = scheduledExecutor
-				.scheduleWithFixedDelay(restPollingRunnable, 0,
-						LIFECYCLE_EVENT_POLLING_INTERVAL_SEC, TimeUnit.SECONDS);
-		restPollingRunnable.setFutureTask(scheduleWithFixedDelay);
-		this.lifecyclePollingThreadContainer.put(lifecycleEventsContainerID,
-				restPollingRunnable);
-		logger.log(Level.INFO, "polling container UUID is "
-				+ lifecycleEventsContainerID.toString());
-=======
 		final ScheduledFuture<?> scheduleWithFixedDelay =
 				scheduledExecutor.scheduleWithFixedDelay(restPollingRunnable, 0, LIFECYCLE_EVENT_POLLING_INTERVAL_SEC,
 						TimeUnit.SECONDS);
@@ -971,7 +949,7 @@
 		logger.log(Level.INFO, "Starting to poll for uninstall lifecycle events.");
 		this.lifecyclePollingThreadContainer.put(lifecycleEventsContainerID, restPollingRunnable);
 		logger.log(Level.INFO, "polling container UUID is " + lifecycleEventsContainerID.toString());
->>>>>>> 3a94cfc1
+
 		return lifecycleEventsContainerID;
 	}
 
@@ -1147,15 +1125,8 @@
 		final List<ProcessingUnit> uninstallOrder = createUninstallOrder(pus,
 				applicationName);
 		// TODO: Add timeout.
-<<<<<<< HEAD
-		logger.log(Level.INFO,
-				"Starting to poll for uninstall lifecycle events.");
-		final UUID lifecycleEventContainerID = startPollingForApplicationUninstallLifecycleEvents(
-				applicationName, uninstallOrder, timeoutInMinutes);
-=======
 		FutureTask<Boolean> undeployTask = null;
 		logger.log(Level.INFO, "Starting to poll for uninstall lifecycle events.");
->>>>>>> 3a94cfc1
 		if (uninstallOrder.size() > 0) {
 			undeployTask = new FutureTask<Boolean>(new Runnable() {
 				long startTime = System.currentTimeMillis();
@@ -1170,15 +1141,8 @@
 										"Failed to locate GSM that is managing Processing Unit "
 												+ processingUnit.getName());
 							} else {
-<<<<<<< HEAD
-								logger.log(Level.INFO,
-										"Undeploying Processing Unit "
-												+ processingUnit.getName());
-								processingUnit.undeploy();
-=======
 								logger.log(Level.INFO, "Undeploying Processing Unit " + processingUnit.getName());
 								processingUnit.undeployAndWait(undeployTimeout, TimeUnit.MINUTES);
->>>>>>> 3a94cfc1
 							}
 						} catch (final Exception e) {
 							final String msg = "Failed to undeploy processing unit: "
@@ -1394,15 +1358,8 @@
 
 	}
 
-<<<<<<< HEAD
-	private UUID startPollingForApplicationUninstallLifecycleEvents(
-			final String applicationName,
-			final List<ProcessingUnit> uninstallOrder,
-			final int timeoutInMinutes) {
-=======
 	private UUID startPollingForApplicationUninstallLifecycleEvents(final String applicationName,
 			final List<ProcessingUnit> uninstallOrder, final int timeoutInMinutes, FutureTask<Boolean> undeployTask) {
->>>>>>> 3a94cfc1
 
 		RestPollingRunnable restPollingRunnable;
 		final LifecycleEventsContainer lifecycleEventsContainer = new LifecycleEventsContainer();
