--- conflicted
+++ resolved
@@ -2298,11 +2298,7 @@
 						
 			final CloudifyMachineProvisioningConfig config = new CloudifyMachineProvisioningConfig(
 					cloud, template, templateName, this.managementTemplate.getRemoteDirectory(), 
-<<<<<<< HEAD
-					service.getStorage().getTemplate());
-=======
 					service.getStorage() != null ? service.getStorage().getTemplate() : null);
->>>>>>> c19c99bb
 			config.setAuthGroups(authGroups);
 			if (cloudOverrides != null) {
 				if (logger.isLoggable(Level.FINE)) {
